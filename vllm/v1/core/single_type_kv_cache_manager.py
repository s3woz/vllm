# SPDX-License-Identifier: Apache-2.0
# SPDX-FileCopyrightText: Copyright contributors to the vLLM project
import itertools
from abc import ABC, abstractmethod
from collections import defaultdict

from vllm.utils import cdiv
from vllm.v1.core.block_pool import BlockPool
from vllm.v1.core.kv_cache_utils import BlockHash, KVCacheBlock
from vllm.v1.kv_cache_interface import (ChunkedLocalAttentionSpec,
                                        CrossAttentionSpec, FullAttentionSpec,
                                        KVCacheSpec, MambaSpec,
                                        SlidingWindowSpec)
from vllm.v1.request import Request


class SingleTypeKVCacheManager(ABC):
    """
    An abstract base class for a manager that handle the kv cache management 
    logic of one specific type of attention layer.
    """

    def __init__(
        self,
        kv_cache_spec: KVCacheSpec,
        block_pool: BlockPool,
        kv_cache_group_id: int,
        dcp_world_size: int = 1,
    ) -> None:
        """
        Initializes the SingleTypeKVCacheManager.
        Args:
            kv_cache_spec: The kv_cache_spec for this manager.
            block_pool: The block pool.
            kv_cache_group_id: The id of the kv cache group of this manager.
        """
        self.block_size = kv_cache_spec.block_size
        self.dcp_world_size = dcp_world_size
        if self.dcp_world_size > 1:
            self.block_size *= dcp_world_size
        self.kv_cache_spec = kv_cache_spec
        self.block_pool = block_pool

        # Mapping from request ID to blocks to track the blocks allocated
        # for each request, so that we can free the blocks when the request
        # is finished.
        self.req_to_blocks: defaultdict[str,
                                        list[KVCacheBlock]] = defaultdict(list)

        # {req_id: The number of cached blocks for this given request}
        # This is used to track the number of cached blocks for each request.
        # This is only used to track the RUNNING requests, we do not track the
        # data for preempted ones.
        self.num_cached_block: dict[str, int] = {}

        self.kv_cache_group_id = kv_cache_group_id
        self._null_block = block_pool.null_block

    def get_num_blocks_to_allocate(
            self, request_id: str, num_tokens: int,
            new_computed_blocks: list[KVCacheBlock]) -> int:
        """
        Get the number of blocks needed to be allocated for the request.

        Args:
            request_id: The request ID.
            num_tokens: The total number of tokens that need a slot (including 
                tokens that are already allocated).
            new_computed_blocks: The new computed blocks just hitting the
                prefix caching.

        Returns:
            The number of blocks.
        """

        num_required_blocks = cdiv(num_tokens, self.block_size)
        num_new_blocks = (num_required_blocks - len(new_computed_blocks) -
                          len(self.req_to_blocks[request_id]))
        # If a computed block of a request is an eviction candidate (in the
        # free queue and ref_cnt == 0), it will be changed from a free block
        # to a computed block when the request is allocated, so we also count
        # it as needed to be allocated.
        num_evictable_computed_blocks = sum(
            blk.ref_cnt == 0 and not blk.is_null
            for blk in new_computed_blocks)
        return num_new_blocks + num_evictable_computed_blocks

    def save_new_computed_blocks(
            self, request_id: str,
            new_computed_blocks: list[KVCacheBlock]) -> None:
        """
        Add the new computed blocks to the request.

        Args:
            request_id: The request ID.
            new_computed_blocks: The new computed blocks just hitting the
                prefix cache.
        """
        if request_id not in self.num_cached_block:
            # A new request.
            req_blocks = self.req_to_blocks[request_id]
            assert len(req_blocks) == 0
            req_blocks.extend(new_computed_blocks)
            self.num_cached_block[request_id] = len(new_computed_blocks)
        else:
            # A running request. Should not have new computed blocks.
            assert len(new_computed_blocks) == 0

    def allocate_new_blocks(self, request_id: str,
                            num_tokens: int) -> list[KVCacheBlock]:
        """
        Allocate new blocks for the request to give it at least `num_tokens` 
        token slots.

        Args:
            request_id: The request ID.
            num_tokens: The total number of tokens that need a slot (including 
                tokens that are already allocated).

        Returns:
            The new allocated blocks.
        """
        req_blocks = self.req_to_blocks[request_id]
        num_required_blocks = cdiv(num_tokens, self.block_size)
        num_new_blocks = num_required_blocks - len(req_blocks)
        if num_new_blocks <= 0:
            return []
        else:
            new_blocks = self.block_pool.get_new_blocks(num_new_blocks)
            req_blocks.extend(new_blocks)
            return new_blocks

    def cache_blocks(self, request: Request, num_tokens: int) -> None:
        """
        Cache the blocks for the request.

        Args:
            request: The request.
            num_tokens: The total number of tokens that need to be cached 
                (including tokens that are already cached).
        """
        num_cached_blocks = self.num_cached_block[request.request_id]
        num_full_blocks = num_tokens // self.block_size

        self.block_pool.cache_full_blocks(
            request=request,
            blocks=self.req_to_blocks[request.request_id],
            num_cached_blocks=num_cached_blocks,
            num_full_blocks=num_full_blocks,
            block_size=self.block_size,
            kv_cache_group_id=self.kv_cache_group_id,
        )

        self.num_cached_block[request.request_id] = num_full_blocks

    def free(self, request_id: str) -> None:
        """
        Free the blocks for the request.

        Args:
            request_id: The request ID.
        """
        # Default to [] in case a request is freed (aborted) before alloc.
        req_blocks = self.req_to_blocks.pop(request_id, [])

        # Free blocks in reverse order so that the tail blocks are
        # freed first.
        ordered_blocks = reversed(req_blocks)

        self.block_pool.free_blocks(ordered_blocks)
        self.num_cached_block.pop(request_id, None)

    @abstractmethod
    def get_num_common_prefix_blocks(self, request_id: str,
                                     num_running_requests: int) -> int:
        """
        Get the number of common prefix blocks for all requests in the RUNNING
        state.

        Args:
            request_id: The request ID.
            num_running_requests: The total number of requests in the RUNNING
                state.

        Returns:
            The number of common prefix blocks for all requests in the RUNNING
                state.
        """

        raise NotImplementedError

    @classmethod
    @abstractmethod
    def find_longest_cache_hit(
        cls,
        block_hashes: list[BlockHash],
        max_length: int,
        kv_cache_group_ids: list[int],
        block_pool: BlockPool,
        kv_cache_spec: KVCacheSpec,
        use_eagle: bool,
        dcp_world_size: int = 1,
    ) -> tuple[list[KVCacheBlock], ...]:
        """
        Get the longest cache hit prefix of the blocks that is not longer than 
        `max_length`. The prefix should be a common prefix hit for all the 
        kv cache groups in `kv_cache_group_ids`. If no cache hit is found, 
        return an empty list. 
        If eagle is enabled, drop the last matched block to force recompute the 
        last block to get the required hidden states for eagle drafting head. 
        Need to be customized for each attention type.

        Args:
            block_hashes: The block hashes of the request.
            max_length: The maximum length of the cache hit prefix.
            kv_cache_group_ids: The ids of the kv cache groups.
            block_pool: The block pool.
            kv_cache_spec: The kv cache spec.
            use_eagle: Whether to use eagle.

        Returns:
            A list of cached blocks with skipped blocks replaced by null block
            for each kv cache group in `kv_cache_group_ids`.
            Return a list of length `len(kv_cache_group_ids)`, where the i-th
            element is a list of cached blocks for the i-th kv cache group
            in `kv_cache_group_ids`.
            For example, sliding window manager should return a list like
            ([NULL, NULL, KVCacheBlock(7), KVCacheBlock(8)]) for block size 4
            and sliding window 8 and len(kv_cache_group_ids) = 1.
        """

        raise NotImplementedError

    @abstractmethod
    def remove_skipped_blocks(self, request_id: str,
                              num_computed_tokens: int) -> None:
        """
        Remove the blocks that are no longer needed from `blocks` and free the 
        blocks. The removed blocks should be replaced by null_block.
        Need to be customized for each attention type.

        Args:
            request_id: The request ID.
            num_computed_tokens: The number of tokens that have been computed.
        """
        raise NotImplementedError


class FullAttentionManager(SingleTypeKVCacheManager):

    @classmethod
    def find_longest_cache_hit(
        cls,
        block_hashes: list[BlockHash],
        max_length: int,
        kv_cache_group_ids: list[int],
        block_pool: BlockPool,
        kv_cache_spec: KVCacheSpec,
        use_eagle: bool,
        dcp_world_size: int = 1,
    ) -> tuple[list[KVCacheBlock], ...]:
        assert isinstance(
            kv_cache_spec, (FullAttentionSpec, ChunkedLocalAttentionSpec)
        ), "FullAttentionManager can only be used for full attention " \
            "and chunked local attention groups"
        computed_blocks: tuple[list[KVCacheBlock], ...] = tuple(
            [] for _ in range(len(kv_cache_group_ids)))
        block_size = kv_cache_spec.block_size
        if dcp_world_size > 1:
            block_size *= dcp_world_size
        max_num_blocks = max_length // block_size
        for block_hash in itertools.islice(block_hashes, max_num_blocks):
            # block_hashes is a chain of block hashes. If a block hash is not
            # in the cached_block_hash_to_id, the following block hashes are
            # not computed yet for sure.
            if cached_block := block_pool.get_cached_block(
                    block_hash, kv_cache_group_ids):
                for computed, cached in zip(computed_blocks, cached_block):
                    computed.append(cached)
            else:
                break
        if use_eagle and computed_blocks[0]:
            for computed in computed_blocks:
                computed.pop()
        return computed_blocks

    def remove_skipped_blocks(self, request_id: str,
                              num_computed_tokens: int) -> None:
        # No need to remove blocks for full attention.
        pass

    def get_num_common_prefix_blocks(self, request_id: str,
                                     num_running_requests: int) -> int:
        blocks = self.req_to_blocks[request_id]
        num_common_blocks = 0
        for block in blocks:
            if block.ref_cnt == num_running_requests:
                num_common_blocks += 1
            else:
                break
        return num_common_blocks


class SlidingWindowManager(SingleTypeKVCacheManager):

    def __init__(self, kv_cache_spec: SlidingWindowSpec, block_pool: BlockPool,
                 **kwargs) -> None:
        super().__init__(kv_cache_spec, block_pool, **kwargs)
        self.sliding_window = kv_cache_spec.sliding_window
        self._null_block = block_pool.null_block

    @classmethod
    def find_longest_cache_hit(
        cls,
        block_hashes: list[BlockHash],
        max_length: int,
        kv_cache_group_ids: list[int],
        block_pool: BlockPool,
        kv_cache_spec: KVCacheSpec,
        use_eagle: bool,
        dcp_world_size: int = 1,
    ) -> tuple[list[KVCacheBlock], ...]:
        assert isinstance(kv_cache_spec, SlidingWindowSpec), (
            "SlidingWindowManager can only be used for sliding window groups")
        assert dcp_world_size == 1, "DCP not support sliding window attn now."

        # The number of contiguous blocks needed for prefix cache hit.
        # -1 since the input token itself is also included in the window
        sliding_window_contiguous_blocks = cdiv(
            kv_cache_spec.sliding_window - 1, kv_cache_spec.block_size)
        if use_eagle:
            # Need to drop the last matched block if eagle is enabled. For
            # sliding window layer, we achieve this by increasing the number of
            # contiguous blocks needed for prefix cache hit by one and dropping
            # the last matched block.
            sliding_window_contiguous_blocks += 1

        # TODO: reduce i by sliding_window_contiguous_blocks when cache miss, to
        # optimize the time complexity from O(max_num_blocks) to
        # O(max_num_blocks / sliding_window_contiguous_blocks +
        # sliding_window_contiguous_blocks),
        # which is good for low cache hit rate scenarios.
        max_num_blocks = max_length // kv_cache_spec.block_size
        computed_blocks = tuple([block_pool.null_block] * max_num_blocks
                                for _ in range(len(kv_cache_group_ids)))
        num_contiguous_blocks = 0
        match_found = False
        # Search from right to left and early stop when a match is found.
        for i in range(max_num_blocks - 1, -1, -1):
            if cached_block := block_pool.get_cached_block(
                    block_hashes[i], kv_cache_group_ids):
                for computed, cached in zip(computed_blocks, cached_block):
                    computed[i] = cached
                num_contiguous_blocks += 1
                if num_contiguous_blocks >= sliding_window_contiguous_blocks:
                    # Trim the trailing blocks.
                    # E.g., [NULL, NULL, 8, 3, NULL, 9] -> [NULL, NULL, 8, 3]
                    # when sliding_window_contiguous_blocks=2.
                    for computed in computed_blocks:
                        del computed[i + num_contiguous_blocks:]
                    match_found = True
                    break
            else:
                num_contiguous_blocks = 0
        if not match_found:
            # The first `num_contiguous_blocks` is a cache hit even if
            # `num_contiguous_blocks < sliding_window_contiguous_blocks`.
            for computed in computed_blocks:
                del computed[num_contiguous_blocks:]
        if use_eagle and computed_blocks[0]:
            for computed in computed_blocks:
                computed.pop()
        return computed_blocks

    def remove_skipped_blocks(self, request_id: str,
                              num_computed_tokens: int) -> None:
        # Remove the blocks that are no longer be in the sliding window and
        # skipped during the attention computation.
        last_useful_token = num_computed_tokens - self.sliding_window + 1
        last_useful_block = last_useful_token // self.block_size
        blocks = self.req_to_blocks[request_id]
        removed_blocks: list[KVCacheBlock] = []
        for i in range(last_useful_block - 1, -1, -1):
            if blocks[i] == self._null_block:
                # If the block is already a null block, the blocks before it
                # should also have been set to null blocks by the previous calls
                # to this function.
                break
            removed_blocks.append(blocks[i])
            blocks[i] = self._null_block
        self.block_pool.free_blocks(removed_blocks)

    def get_num_common_prefix_blocks(self, request_id: str,
                                     num_running_requests: int) -> int:
        """
        NOTE(Chen): The prefix blocks are null blocks for sliding window layers.
        So it's not correct to count ref_cnt like FullAttentionManager. Return 
        0 here for correctness. Need to support cascade attention + sliding 
        window in the future.
        """
        return 0


class ChunkedLocalAttentionManager(SingleTypeKVCacheManager):

    def __init__(self, kv_cache_spec: ChunkedLocalAttentionSpec,
                 block_pool: BlockPool, **kwargs) -> None:
        super().__init__(kv_cache_spec, block_pool, **kwargs)
        self.attention_chunk_size = kv_cache_spec.attention_chunk_size
        self._null_block = block_pool.null_block

    @classmethod
    def find_longest_cache_hit(
        cls,
        block_hashes: list[BlockHash],
        max_length: int,
        kv_cache_group_ids: list[int],
        block_pool: BlockPool,
        kv_cache_spec: KVCacheSpec,
        use_eagle: bool,
        dcp_world_size: int = 1,
    ) -> tuple[list[KVCacheBlock], ...]:
        """
        For chunked local attention, we need to find the longest cache hit
        prefix of the blocks that is not longer than `max_length`. The prefix
        should be a common prefix hit for all the kv cache groups in
        `kv_cache_group_ids`. If no cache hit is found, return an empty list.
        note we mark as computed if the whole block is outside of the local 
        window, and set the block as null. Examples:

        1. Attention chunk size of 8, block size of 4, max length of 15
        for next token at 15th (zero-indexed), 8th - 14th tokens are in 
        the window(needs lookup), 0th - 7th are not in the window, 
        so they are already marked as computed. We check the complete 
        block3 (8th - 11th tokens), Assume block 3 is hit, we will return 
        [null, null, block 3], otherwise, we return [null, null]

        2. Attention chunk size of 8, block size of 4, max length of 16
        for next token at 16th (zero-indexed), 0th - 15th tokens are not 
        in the window, so they are already marked as computed. 
        we return 4 blocks[null, null, null, null]

        Args:
            block_hashes: The block hashes of the request.
            max_length: The maximum length of the cache hit prefix.
            kv_cache_group_ids: The ids of the kv cache groups.
            block_pool: The block pool.
            kv_cache_spec: The kv cache spec.
            use_eagle: Whether to use eagle.

        Returns:
            A list of cached blocks
        """
        assert isinstance(kv_cache_spec, ChunkedLocalAttentionSpec), (
            "ChunkedLocalAttentionManager can only be used for " +
            "chunked local attention groups")
        assert use_eagle is False, ("Hybrid KV cache is not supported for " +
                                    "eagle + chunked local attention.")
        assert dcp_world_size == 1, "DCP not support chunked local attn now."
        max_num_blocks = max_length // kv_cache_spec.block_size
        if max_length > 0:
            local_attention_start_idx = (max_length //
                                         kv_cache_spec.attention_chunk_size *
                                         kv_cache_spec.attention_chunk_size)
        else:
            local_attention_start_idx = 0
        # we marked blocks out of window as computed
        # with null blocks, and blocks inside window based on cache lookup
        # result [null] [null] ... [null] [hit block 1 (1st block contain
        # last window)] [hit block 2] ... [hit block x]
        local_attention_start_block_idx = (local_attention_start_idx //
                                           kv_cache_spec.block_size)
        computed_blocks: tuple[list[KVCacheBlock], ...] = tuple(
            [block_pool.null_block] * local_attention_start_block_idx
            for _ in range(len(kv_cache_group_ids)))
        for i in range(local_attention_start_block_idx, max_num_blocks):
            block_hash = block_hashes[i]
            if cached_block := block_pool.get_cached_block(
                    block_hash, kv_cache_group_ids):
                for computed, cached in zip(computed_blocks, cached_block):
                    computed.append(cached)
            else:
                break
        return computed_blocks

    def remove_skipped_blocks(self, request_id: str,
                              num_computed_tokens: int) -> None:
        # Remove the blocks that are no longer be in the chunked attention
        # window and skipped during the attention computation.

        # [chunk 0][chunk 1]local_attention_start_idx ... current
        # we computed previous number of chunks to get the idx of
        # current chunk window starting offset,
        # e.g. for computed 1024 tokens, the 1024th token (0 indexed)
        # is in the second chunk, there are 1 prev chunk, the start idx
        # is 1024. for 1023, it will be 0.
        num_cached_block = self.num_cached_block.get(request_id, 0)
        local_attention_start_idx = (
            num_computed_tokens
        ) // self.attention_chunk_size * self.attention_chunk_size
        first_useful_block_idx = local_attention_start_idx // self.block_size
        if num_cached_block > 0:
            # Make sure we don't delete the last cached block
            first_useful_block_idx = min(first_useful_block_idx,
                                         num_cached_block - 1)
        # if block size = 128, 0 -> block 0, 1024 (= 128 * 8) ->
        # block 8, 372 (= 128 * 2 + 116) -> block 2
        blocks = self.req_to_blocks[request_id]
        removed_blocks: list[KVCacheBlock] = []
        # we need to keep the last block to get the previous hash key
        for i in range(first_useful_block_idx - 1, -1, -1):
            if blocks[i] == self._null_block:
                # If the block is already a null block, the blocks before it
                # should also have been set to null blocks by the previous calls
                # to this function.
                break
            removed_blocks.append(blocks[i])
            blocks[i] = self._null_block
        self.block_pool.free_blocks(removed_blocks)

    def get_num_common_prefix_blocks(self, request_id: str,
                                     num_running_requests: int) -> int:
        """
        cascade attention is not supported by chunked local attention.
        """
        return 0


class MambaManager(SingleTypeKVCacheManager):

    @classmethod
    def find_longest_cache_hit(
        cls,
        block_hashes: list[BlockHash],
        max_length: int,
        kv_cache_group_ids: list[int],
        block_pool: BlockPool,
        kv_cache_spec: KVCacheSpec,
        use_eagle: bool,
        dcp_world_size: int = 1,
    ) -> tuple[list[KVCacheBlock], ...]:
        assert isinstance(
            kv_cache_spec,
            MambaSpec), ("MambaManager can only be used for mamba groups")
<<<<<<< HEAD
=======
        assert dcp_world_size == 1, "DCP not support mamba now."
        # Prefix caching is not supported for mamba now. Always return empty
        # list.
>>>>>>> 15cb047e
        computed_blocks: tuple[list[KVCacheBlock], ...] = tuple(
            [] for _ in range(len(kv_cache_group_ids)))
        if kv_cache_spec.cache_strategy == "disabled":
            return computed_blocks  #return empty list if cache is disabled

        max_num_blocks = max_length // kv_cache_spec.block_size
        # Search from right to left and early stop when a match is found.
        for i in range(max_num_blocks - 1, -1, -1):
            if cached_block := block_pool.get_cached_block(
                    block_hashes[i], kv_cache_group_ids):
                for computed, cached in zip(computed_blocks, cached_block):
                    # the hit length logic later assumes:
                    #  hit_length = len(hit_blocks_other_attn[0])
                    #               * self.other_block_size
                    # so we insert dummy blocks at the beginning:
                    if i > 0:
                        computed.extend([block_pool.null_block] * i)
                    computed.append(cached)
                break  # we just need the last match - early stopping

        return computed_blocks

    def remove_skipped_blocks(self, request_id: str,
                              num_computed_tokens: int) -> None:
        # TODO: For "all" strategy, and potentially for "last"
        #  we should already start removing initial blocks
        pass

    def get_num_common_prefix_blocks(self, request_id: str,
                                     num_running_requests: int) -> int:
        if self.kv_cache_spec.cache_strategy == "disabled":
            return 0

        # Same as full attention logic:
        blocks = self.req_to_blocks[request_id]
        num_common_blocks = 0
        for block in blocks:
            if block.ref_cnt == num_running_requests:
                num_common_blocks += 1
            else:
                break
        return num_common_blocks

    def allocate_new_blocks(self, request_id: str,
                            num_tokens: int) -> list[KVCacheBlock]:
        if self.kv_cache_spec.cache_strategy == "disabled":
            new_blocks = super().allocate_new_blocks(request_id, num_tokens)
            assert len(self.req_to_blocks[request_id]) == 1, (
                "MambaManager should only allocate 1 block for each request.")
            return new_blocks

        req_blocks = self.req_to_blocks[request_id]
        num_required_blocks = cdiv(num_tokens, self.block_size)
        num_new_blocks = num_required_blocks - len(req_blocks)
        if num_new_blocks <= 0:
            return []
        else:
            if num_new_blocks > 2 and self.kv_cache_spec.cache_strategy == "last":
                # for the last strategy only - allocate 2 blocks:
                #  one for block_size aligned state
                #  and one for the last temporary state
                new_blocks = self.block_pool.get_new_blocks(2)
            else:
                new_blocks = self.block_pool.get_new_blocks(num_new_blocks)
            req_blocks.extend(new_blocks)
            return new_blocks

    def get_num_blocks_to_allocate(
            self, request_id: str, num_tokens: int,
            new_computed_blocks: list[KVCacheBlock]) -> int:
        """
        Get the number of blocks needed to be allocated for the request.

        Args:
            request_id: The request ID.
            num_tokens: The total number of tokens that need a slot (including 
                tokens that are already allocated).
            new_computed_blocks: The new computed blocks just hitting the
                prefix caching.

        Returns:
            The number of blocks.
        """

        num_required_blocks = cdiv(num_tokens, self.block_size)
        num_new_blocks = (num_required_blocks - len(new_computed_blocks) -
                          len(self.req_to_blocks[request_id]))
        # If a computed block of a request is an eviction candidate (in the
        # free queue and ref_cnt == 0), it will be changed from a free block
        # to a computed block when the request is allocated, so we also count
        # it as needed to be allocated.
        num_evictable_computed_blocks = sum(
            blk.ref_cnt == 0 and not blk.is_null
            for blk in new_computed_blocks)
        return num_new_blocks + num_evictable_computed_blocks


class CrossAttentionManager(SingleTypeKVCacheManager):
    """Manager for cross-attention KV cache in encoder-decoder models."""

    def save_new_computed_blocks(
            self, request_id: str,
            new_computed_blocks: list[KVCacheBlock]) -> None:
        # We do not cache blocks for cross-attention to be shared between
        # requests, so  `new_computed_blocks` should always be empty.
        assert len(new_computed_blocks) == 0

    def cache_blocks(self, request: Request, num_tokens: int) -> None:
        # We do not cache blocks for cross-attention to be shared between
        # requests, so this method is not relevant.
        raise ValueError("Should not be called as prefix caching is disabled.")

    def get_num_common_prefix_blocks(self, request_id: str,
                                     num_running_requests: int) -> int:
        # Cross-attention blocks contain request-specific encoder states
        # and are not shared between different requests
        return 0

    @classmethod
    def find_longest_cache_hit(
        cls,
        block_hashes: list[BlockHash],
        max_length: int,
        kv_cache_group_ids: list[int],
        block_pool: BlockPool,
        kv_cache_spec: KVCacheSpec,
        use_eagle: bool,
        dcp_world_size: int = 1,
    ) -> tuple[list[KVCacheBlock], ...]:
        assert isinstance(kv_cache_spec, CrossAttentionSpec), (
            "CrossAttentionManager can only be used for cross-attention groups"
        )
        # Cross-attention does not benefit from prefix caching since:
        # 1. Encoder states are unique per request (different audio/image
        #    inputs)
        # 2. Encoder states are computed once per request, not incrementally
        # 3. No reusable prefix exists between different multimodal inputs
        # Return empty blocks to indicate no cache hits
        raise NotImplementedError(
            "CrossAttentionManager does not support caching")

    def remove_skipped_blocks(self, request_id: str,
                              num_computed_tokens: int) -> None:
        # Cross-attention blocks represent encoder states which are needed
        # for the entire decoding process, so no blocks should be skipped
        pass


spec_manager_map: dict[type[KVCacheSpec], type[SingleTypeKVCacheManager]] = {
    FullAttentionSpec: FullAttentionManager,
    SlidingWindowSpec: SlidingWindowManager,
    ChunkedLocalAttentionSpec: ChunkedLocalAttentionManager,
    MambaSpec: MambaManager,
    CrossAttentionSpec: CrossAttentionManager,
}


def get_manager_for_kv_cache_spec(kv_cache_spec: KVCacheSpec,
                                  **kwargs) -> SingleTypeKVCacheManager:
    manager_class = spec_manager_map[type(kv_cache_spec)]
    manager = manager_class(kv_cache_spec, **kwargs)
    return manager<|MERGE_RESOLUTION|>--- conflicted
+++ resolved
@@ -542,12 +542,7 @@
         assert isinstance(
             kv_cache_spec,
             MambaSpec), ("MambaManager can only be used for mamba groups")
-<<<<<<< HEAD
-=======
         assert dcp_world_size == 1, "DCP not support mamba now."
-        # Prefix caching is not supported for mamba now. Always return empty
-        # list.
->>>>>>> 15cb047e
         computed_blocks: tuple[list[KVCacheBlock], ...] = tuple(
             [] for _ in range(len(kv_cache_group_ids)))
         if kv_cache_spec.cache_strategy == "disabled":
