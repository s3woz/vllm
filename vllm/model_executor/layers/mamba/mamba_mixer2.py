# SPDX-License-Identifier: Apache-2.0
# SPDX-FileCopyrightText: Copyright contributors to the vLLM project

from typing import TYPE_CHECKING, Optional, Union

if TYPE_CHECKING:
    from vllm.attention.backends.abstract import AttentionBackend

import torch
from torch import nn

from vllm import envs
from vllm.attention.backends.abstract import AttentionMetadata
from vllm.config import CacheConfig, ModelConfig, get_current_vllm_config
from vllm.distributed import (divide, get_tensor_model_parallel_rank,
                              get_tensor_model_parallel_world_size,
                              tensor_model_parallel_all_gather,
                              tensor_model_parallel_all_reduce)
from vllm.forward_context import ForwardContext, get_forward_context
from vllm.model_executor.custom_op import CustomOp
from vllm.model_executor.layers.linear import (ColumnParallelLinear,
                                               RowParallelLinear)
from vllm.model_executor.layers.mamba.abstract import MambaBase
from vllm.model_executor.layers.mamba.mamba2_metadata import (Mamba2Metadata,
                                                              update_metadata)
from vllm.model_executor.layers.mamba.mamba_utils import (
    MambaStateDtypeCalculator, MambaStateShapeCalculator)
from vllm.model_executor.layers.mamba.ops.causal_conv1d import (
    causal_conv1d_fn, causal_conv1d_update)
from vllm.model_executor.layers.mamba.ops.layernorm_gated import rms_norm_gated
from vllm.model_executor.layers.mamba.ops.mamba_ssm import (
    selective_state_update)
from vllm.model_executor.layers.mamba.ops.ssd_combined import (
    mamba_chunk_scan_combined)
from vllm.model_executor.layers.quantization import QuantizationConfig
from vllm.model_executor.model_loader.weight_utils import (
    LoaderFunction, composed_weight_loader, sharded_weight_loader)
from vllm.model_executor.models.mamba_cache import MambaCacheParams
from vllm.model_executor.utils import set_weight_attrs
from vllm.platforms import current_platform
from vllm.utils import cdiv, direct_register_custom_op
from vllm.v1.attention.backends.mamba2_attn import Mamba2AttentionMetadata

# Added by the IBM Team, 2024


# Adapted from transformers.models.mamba2.modeling_mamba2.MambaRMSNormGated
@CustomOp.register("mixer2_gated_rms_norm")
class Mixer2RMSNormGated(CustomOp):

    def __init__(self,
                 full_hidden_size: int,
                 full_n_groups: int,
                 use_rms_norm: bool = True,
                 eps: float = 1e-6):
        super().__init__()
        self.tp_size = get_tensor_model_parallel_world_size()
        self.tp_rank = get_tensor_model_parallel_rank()
        self.full_hidden_size = full_hidden_size
        self.group_size = full_hidden_size // full_n_groups
        self.per_rank_hidden_size = full_hidden_size // self.tp_size
        self.n_groups = full_hidden_size // self.group_size

        self.variance_epsilon = eps
        self.use_rms_norm = use_rms_norm
        if self.use_rms_norm:
            # Register norm weight only if we're actually applying RMSNorm
            self.weight = nn.Parameter(torch.ones(self.per_rank_hidden_size))
            set_weight_attrs(self.weight,
                             {"weight_loader": sharded_weight_loader(0)})
        else:
            # Avoid checkpoint mismatch by skipping unused parameter
            self.register_parameter("weight", None)
        assert (self.full_hidden_size % self.tp_size == 0
                ), "Tensor parallel world size must divide hidden size."

    def forward_native(
        self,
        x: torch.Tensor,
        gate: torch.Tensor,
    ):
        # Three tensor-parallel cases:
        #   1. n_groups is 1
        #      In this case we parallelize along the reduction dim.
        #      Each rank computes a local sum of squares followed by AllReduce
        #   2. tp_size divides n_groups
        #      Each rank only reduces within its local group(s).
        #      No collective ops necessary.
        #   3. The general case can be pretty complicated so we AllGather
        #      the input and then redundantly compute the RMSNorm.
        input_dtype = x.dtype
        x = x * nn.functional.silu(gate.to(torch.float32))
        if not self.use_rms_norm:
            return x.to(input_dtype)

        if self.n_groups == 1:
            if self.tp_size > 1:
                # Compute local sum and then reduce to obtain global sum
                local_sums = x.pow(2).sum(dim=-1, keepdim=True)
                global_sums = tensor_model_parallel_all_reduce(local_sums)
                # Calculate the variance
                count = self.tp_size * x.shape[-1]
                variance = global_sums / count

            else:
                variance = x.pow(2).mean(-1, keepdim=True)
            x = x * torch.rsqrt(variance + self.variance_epsilon)
        else:
            redundant_tp: bool = self.n_groups % self.tp_size != 0
            if redundant_tp:
                # To handle the general case, redundantly apply the variance
                x = tensor_model_parallel_all_gather(x, -1)

            *prefix_dims, hidden_dim = x.shape
            group_count = hidden_dim // self.group_size
            x_grouped = x.view(*prefix_dims, group_count, self.group_size)
            variance = x_grouped.pow(2).mean(-1, keepdim=True)
            x_grouped = x_grouped * torch.rsqrt(variance +
                                                self.variance_epsilon)
            x = x_grouped.view(*prefix_dims, hidden_dim)

            if redundant_tp:
                start = self.per_rank_hidden_size * self.tp_rank
                end = start + self.per_rank_hidden_size
                x = x[..., start:end]

        return self.weight * x.to(input_dtype)

    def forward_cuda(
        self,
        x: torch.Tensor,
        gate: torch.Tensor,
    ) -> Union[torch.Tensor, tuple[torch.Tensor, torch.Tensor]]:
        input_dtype = x.dtype
        if not self.use_rms_norm:
            # Keep gate in float32 for numerical stability during silu
            return x * nn.functional.silu(gate.to(
                torch.float32)).to(input_dtype)

        if (((self.n_groups % self.tp_size) != 0) or self.n_groups != 1):
            return self.forward_native(x, gate)

        return rms_norm_gated(x,
                              self.weight.data,
                              bias=None,
                              z=gate,
                              eps=self.variance_epsilon,
                              norm_before_gate=False)


def mamba_v2_sharded_weight_loader(
    shard_spec: list[tuple[int, int, float]],
    tp_size: int,
    tp_rank: int,
) -> LoaderFunction:
    """Create a weight loader for mamba v2. This ensures that the projections
    are correctly sharded so that they can be split into x, B, C. It also
    ensures that all the groups corresponding to a head shard is placed
    together with it.
    """

    def loader(param: torch.Tensor, loaded_weight: torch.Tensor) -> None:

        # - track boundary of (sharded) param, and loaded_weight, respectively
        boundary, loaded_boundary = 0, 0

        # - iterate over the shard specs
        for full_dim, extra, duplicate_groups in shard_spec:
            # - full dim is the model dim (before TP).
            # - extra > 0, means there is expected overall increase
            #   of dimensions. This is so because of replication.
            # - ratio is used map the tp_rank to the actual shard
            #   rank. This is useful when there is replication of
            #   groups to accompany head shards.

            # - size of the loaded shard
            shard_size = full_dim // tp_size

            # - compute the rank into the loaded shard.
            # - if there is replication, different TP shards will
            #   take from the same rank.
            # NOTE: currently we only support duplication
            # in the case where num_groups == 1
            rank = 0 if duplicate_groups else tp_rank

            # - leftmost boundary index into loaded weight.
            loaded_skip = rank * shard_size
            loaded_start_idx = loaded_boundary + loaded_skip

            # - take these many dims from the loaded weight.
            take = min(shard_size, full_dim - extra - loaded_skip)

            # - always shard on dim 0
            # - the ignore is for a mundane mypy error as it does not
            #   seem to handle slices well.
            # https://github.com/python/mypy/issues/2410
            param.data[
                boundary:(boundary + take),
                ...  # type: ignore[misc]
            ] = loaded_weight[loaded_start_idx:(loaded_start_idx +
                                                take)  # type: ignore[misc]
                              ]  # type: ignore[misc]

            # move indexing boundaries
            boundary += shard_size
            loaded_boundary += full_dim - extra

    return loader


# Adapted from transformers.models.mamba.modeling_mamba.MambaMixer
@CustomOp.register("mamba_mixer2")
class MambaMixer2(MambaBase, CustomOp):
    """
    Compute ∆, A, B, C, and D the state space parameters and compute
    the `contextualized_states`. A, D are input independent
    (see Mamba paper [1] Section 3.5.2 "Interpretation of A"
    for why A isn't selective) ∆, B, C are input-dependent
    (this is a key difference between Mamba and the linear time
    invariant S4, and is why Mamba is called
    **selective** state spaces)
    """

    def __init__(self,
                 hidden_size: int,
                 ssm_state_size: int,
                 conv_kernel_size: int,
                 intermediate_size: int,
                 use_conv_bias: bool,
                 use_bias: bool,
                 n_groups: int = 1,
                 num_heads: int = 128,
                 head_dim: int = 64,
                 rms_norm_eps: float = 1e-5,
                 activation: str = "silu",
                 use_rms_norm: bool = True,
                 model_config: Optional[ModelConfig] = None,
                 cache_config: Optional[CacheConfig] = None,
                 quant_config: Optional[QuantizationConfig] = None,
                 prefix: str = ""):
        super().__init__()

        # For TP, the sharding plan is as follows:
        # - for the conv modules, since
        #   conv_dim = intermediate_size * 2 * n_groups * ssm_state_size,
        #   we shard intermediate_size and n_groups
        # - since intermediate_size = n_heads * head_dim, sharding on
        #   intermediate_size is achieved by sharding on n_heads.
        # - IF, world_size divides groups, then sharding
        #   (n_groups / world_size, n_heads / world_size)
        #   also maintains the invariant n_heads % n_groups == 0
        # - HOWEVER IF, world_size DOES NOT divide groups, then we need
        #   to allocate extra space in the shard, such that groups
        #   may be replicated to follow the head shard.
        # - NOTE: currently for the world size DOES NOT divide groups
        #   case, we only support the case when n_groups == 1
        self.tp_size = get_tensor_model_parallel_world_size()
        tp_rank = get_tensor_model_parallel_rank()

        assert (num_heads % self.tp_size == 0
                ), "Tensor parallel world size must divide num heads."

        assert (n_groups % self.tp_size) == 0 or n_groups == 1, (
            "If tensor parallel world size does not divide num_heads, "
            "then num_groups must equal 1.")

        assert (
            self.tp_size == 1 or quant_config is None
        ), "Tensor parallel currently not supported for quantized models."

        self.ssm_state_size = ssm_state_size
        self.conv_kernel_size = conv_kernel_size
        self.activation = activation

        self.intermediate_size = intermediate_size
        self.head_dim = head_dim
        self.num_heads = num_heads

        self.n_groups = n_groups
        if n_groups % self.tp_size != 0:
            # - for TP we shard conv_dim by sharding on n_groups,
            # - but if n_groups cannot divide tp_size, we need to
            #   extend some extra groups
            groups = MambaStateShapeCalculator.extra_groups_for_head_shards(
                n_groups, self.tp_size)
            self.n_groups = n_groups + groups

        self.conv_dim = intermediate_size + 2 * self.n_groups * ssm_state_size
        self.conv1d = ColumnParallelLinear(
            input_size=conv_kernel_size,
            output_size=self.conv_dim,
            bias=use_conv_bias,
            quant_config=None,
            prefix=f"{prefix}.conv1d",
        )
        # unsqueeze to fit conv1d weights shape into the linear weights shape.
        # Can't do this in `weight_loader` since it already exists in
        # `ColumnParallelLinear` and `set_weight_attrs`
        # doesn't allow to override it
        self.conv1d.weight.data = self.conv1d.weight.data.unsqueeze(1)

        self.in_proj = ColumnParallelLinear(
            input_size=hidden_size,
            output_size=intermediate_size + self.conv_dim + self.num_heads,
            bias=use_bias,
            quant_config=quant_config,
            prefix=f"{prefix}.in_proj",
        )

        # - because in_proj is a concatenation of 3 weights, we
        #   need to interleave them before sharding
        # - use the custom weight loader mamba_v2_sharded_weight_loader
        #   for conv1d.bias, covn1d.weight and in_proj.weight
        # - need to set these settings, to assign the groups to the head shards
        group_shard_settings = (
            self.n_groups * self.ssm_state_size,  # expected model size
            (self.n_groups - n_groups) *
            self.ssm_state_size,  # extra dims assigned
            n_groups == 1,  # if there was only one group
        )
        intermediate_settings = (intermediate_size, 0, False)
        head_settings = (self.num_heads, 0, False)

        # - the weight already has a "weight_loader" attribute
        #   which set_weight_attrs will raise if we do not
        #   delete before trying to override it
        # - ditto for the otther two weights below
        delattr(self.conv1d.bias, "weight_loader")
        set_weight_attrs(
            self.conv1d.bias,
            {
                "weight_loader":
                mamba_v2_sharded_weight_loader(
                    [
                        intermediate_settings,
                        group_shard_settings,
                        group_shard_settings,
                    ],
                    self.tp_size,
                    tp_rank,
                )
            },
        )

        delattr(self.conv1d.weight, "weight_loader")
        set_weight_attrs(
            self.conv1d.weight,
            {
                "weight_loader":
                mamba_v2_sharded_weight_loader(
                    [
                        intermediate_settings,
                        group_shard_settings,
                        group_shard_settings,
                    ],
                    self.tp_size,
                    tp_rank,
                )
            },
        )

        if quant_config is None:
            # - quant layers do not have a weight loader
            delattr(self.in_proj.weight, "weight_loader")
            set_weight_attrs(
                self.in_proj.weight,
                {
                    "weight_loader":
                    mamba_v2_sharded_weight_loader(
                        [
                            intermediate_settings,  # for gate
                            intermediate_settings,
                            group_shard_settings,
                            group_shard_settings,
                            head_settings,  # for dt
                        ],
                        self.tp_size,
                        tp_rank,
                    )
                },
            )

        # - these are TPed by heads to reduce the size of the
        #   temporal shape
        self.A = nn.Parameter(
            torch.empty(
                divide(num_heads, self.tp_size),
                dtype=torch.float32,
            ))
        self.D = nn.Parameter(torch.ones(num_heads // self.tp_size))
        self.dt_bias = nn.Parameter(torch.ones(num_heads // self.tp_size))
        self.use_rms_norm = use_rms_norm

        set_weight_attrs(self.D, {"weight_loader": sharded_weight_loader(0)})
        a_weight_loader = composed_weight_loader(
            sharded_weight_loader(0), lambda x: -torch.exp(x.float()))
        set_weight_attrs(self.A, {"weight_loader": a_weight_loader})
        set_weight_attrs(self.dt_bias,
                         {"weight_loader": sharded_weight_loader(0)})

        self.out_proj = RowParallelLinear(
            intermediate_size,
            hidden_size,
            bias=use_bias,
            input_is_parallel=True,
            quant_config=quant_config,
            prefix=f"{prefix}.out_proj",
        )

        self.norm = Mixer2RMSNormGated(intermediate_size,
                                       n_groups,
                                       self.use_rms_norm,
                                       eps=rms_norm_eps)

        if envs.VLLM_USE_V1:
            compilation_config = get_current_vllm_config().compilation_config
            if prefix in compilation_config.static_forward_context:
                raise ValueError(f"Duplicate layer name: {prefix}")
            compilation_config.static_forward_context[prefix] = self
            # The outer list is for v0 PP virtual engine. Though this code path
            # only runs for v1, we have to do this to unify with the interface
            # of Attention + v0 PP.
            # The inner tuple is (conv_state, ssm_state)
            self.kv_cache = [(torch.tensor([]), torch.tensor([]))]

        self.model_config = model_config
        self.cache_config = cache_config
        self.prefix = prefix

    def forward_native(
        self,
        hidden_states: torch.Tensor,
        output: torch.Tensor,
        mamba_cache_params: MambaCacheParams,
        mamba2_metadata: Mamba2Metadata,
        mup_vector: Optional[torch.Tensor] = None,
    ):
        pass

    def forward(
        self,
        hidden_states: torch.Tensor,
        output: torch.Tensor,
        mamba_cache_params: MambaCacheParams,
        mamba2_metadata: Mamba2Metadata,
        mup_vector: Optional[torch.Tensor] = None,
    ):
        if not envs.VLLM_USE_V1:
            CustomOp.forward(self, hidden_states, output, mamba_cache_params,
                             mamba2_metadata, mup_vector)
        else:
            torch.ops.vllm.mamba_mixer2(
                hidden_states,
                output,
                self.prefix,
                mup_vector,
            )

    def forward_cuda(
        self,
        hidden_states: torch.Tensor,
        output: torch.Tensor,
        mamba_cache_params: MambaCacheParams,
        mamba2_metadata: Mamba2Metadata,
        mup_vector: Optional[torch.Tensor] = None,
    ):
        forward_context = get_forward_context()
        # mamba2_metadata contains metadata necessary for the mamba2 triton
        # kernels to operate in continuous batching and in chunked prefill
        # modes; they are computed at top-level model forward since they
        # stay the same and reused for all mamba layers in the same iteration
        attn_metadata: AttentionMetadata = forward_context.attn_metadata
        cache_enabled = False
        if envs.VLLM_USE_V1:
            if attn_metadata is not None:
                assert isinstance(attn_metadata, dict)
                attn_metadata = attn_metadata[self.prefix]
                mamba2_metadata = attn_metadata
                assert isinstance(attn_metadata, Mamba2AttentionMetadata)
                self_kv_cache = self.kv_cache[forward_context.virtual_engine]
                # conv_state = (..., dim, width-1) yet contiguous along 'dim'
                conv_state = self_kv_cache[0].transpose(-1, -2)
                ssm_state = self_kv_cache[1]
                state_indices_tensor = attn_metadata.state_indices_tensor
                has_initial_states_p = attn_metadata.has_initial_states_p
                prep_initial_states = attn_metadata.prep_initial_states
                chunk_size = attn_metadata.chunk_size
                seq_idx_p = attn_metadata.seq_idx_p
                chunk_indices_p = attn_metadata.chunk_indices_p
                chunk_offsets_p = attn_metadata.chunk_offsets_p
                mamba_block_size = attn_metadata.cache_spec.block_size
                cache_strategy = attn_metadata.cache_spec.cache_strategy
                cache_enabled = (cache_strategy != 'disabled')
                cu_chunk_seqlen_p = attn_metadata.cu_chunk_seqlen_p #TODO: from TPA
                last_chunk_p = attn_metadata.last_chunk_p #TODO: from TPA
        else:
            conv_state = mamba_cache_params.conv_state
            ssm_state = mamba_cache_params.ssm_state
            state_indices_tensor = mamba_cache_params.state_indices_tensor
            has_initial_states_p = mamba2_metadata.has_initial_states
            prep_initial_states = mamba2_metadata.prep_initial_states
            chunk_size = mamba2_metadata.chunk_size
            seq_idx_p = mamba2_metadata.seq_idx
            chunk_indices_p = mamba2_metadata.chunk_indices
            chunk_offsets_p = mamba2_metadata.chunk_offsets

        groups_time_state_size = self.n_groups * self.ssm_state_size

        # 1. Gated MLP's linear projection
        projected_states, _ = self.in_proj(hidden_states)

        if mup_vector is not None:
            projected_states = projected_states * mup_vector

        gate, hidden_states_B_C, dt = torch.split(
            projected_states,
            [
                self.intermediate_size // self.tp_size,
                self.conv_dim // self.tp_size,
                self.num_heads // self.tp_size,
            ],
            dim=-1,
        )

        conv_weights = self.conv1d.weight.view(self.conv1d.weight.size(0),
                                               self.conv1d.weight.size(2))

        # - get hidden_states, B and C after depthwise convolution.
        split_hidden_states_B_C_fn = lambda hidden_states_B_C: torch.split(
            hidden_states_B_C,
            [
                self.intermediate_size // self.tp_size,
                groups_time_state_size // self.tp_size,
                groups_time_state_size // self.tp_size,
            ],
            dim=-1,
        )

        if envs.VLLM_USE_V1 and attn_metadata is None:
            # V1 profile run
            hidden_states_B_C = (hidden_states_B_C.transpose(
                0, 1).clone().transpose(0, 1)).contiguous()
            hidden_states, _B, _C = split_hidden_states_B_C_fn(
                hidden_states_B_C)
            hidden_states = self.norm(hidden_states, gate)
            out, _ = self.out_proj(hidden_states)
            return out

        num_prefills = attn_metadata.num_prefills  # request count
        num_decodes = attn_metadata.num_decode_tokens  # token count (=request)
        num_prefill_tokens = attn_metadata.num_prefill_tokens  # token count
        has_prefill = num_prefills > 0
        has_decode = num_decodes > 0
        num_actual_tokens = num_prefill_tokens + num_decodes

        # NOTE: V0 put prefill before decode, v1 puts decode before prefill
        # Separate prefill and decode by splitting varlen input
        # Split along token dimension
        if envs.VLLM_USE_V1:
            hidden_states_B_C_d, hidden_states_B_C_p = torch.split(
                hidden_states_B_C[:num_actual_tokens],
                [num_decodes, num_prefill_tokens],
                dim=0,
            )
            dt_d, dt_p = torch.split(
                dt[:num_actual_tokens],
                [num_decodes, num_prefill_tokens],
                dim=0,
            )
            # Split along batch dimension
            state_indices_tensor_d, state_indices_tensor_p = torch.split(
                state_indices_tensor[:num_actual_tokens],
                [num_decodes, num_prefills],
                dim=0,
            )
            query_start_loc_p = (
                attn_metadata.query_start_loc[-num_prefills - 1:] -
                num_decodes if has_prefill else None)
        else:
            hidden_states_B_C_p, hidden_states_B_C_d = torch.split(
                hidden_states_B_C,
                [num_prefill_tokens, num_decodes],
                dim=0,
            )
            dt_p, dt_d = torch.split(
                dt,
                [num_prefill_tokens, num_decodes],
                dim=0,
            )
            # Split along batch dimension
            state_indices_tensor_p, state_indices_tensor_d = torch.split(
                state_indices_tensor,
                [num_prefills, num_decodes],
                dim=0,
            )
            query_start_loc_p = (attn_metadata.query_start_loc[:num_prefills +
                                                               1]
                                 if has_prefill else None)

        if envs.VLLM_USE_V1 and cache_enabled:
            # Additional variables used by caching logic:
            seq_lens_pending = (
                torch.roll(attn_metadata.query_start_loc, -1, -1) -
                attn_metadata.query_start_loc)[:-1]
            seq_lens_completed = (mamba2_metadata.seq_lens - seq_lens_pending)
            # e.g. 16 blocks computed; 0th based indexing -> state[15]
            last_computed_token_block_idx = \
                seq_lens_completed // mamba_block_size - 1
            # -1 in case it's non-computed and causes later issues with indexing
            last_computed_token_block_idx = last_computed_token_block_idx.clamp(
                min=0)
            current_first_token_block_idx = cdiv(seq_lens_completed + 1,
                                                 mamba_block_size) - 1
            current_last_token_block_idx = cdiv(
                seq_lens_completed + seq_lens_pending, mamba_block_size) - 1

            last_computed_idx_d, last_computed_idx_p = torch.split(
                last_computed_token_block_idx, [num_decodes, num_prefills],
                dim=0)
            current_first_idx_d, current_first_idx_p = torch.split(
                current_first_token_block_idx, [num_decodes, num_prefills],
                dim=0)
            current_last_idx_d, current_last_idx_p = torch.split(
                current_last_token_block_idx, [num_decodes, num_prefills],
                dim=0)

        # Preallocate output tensor to avoid memcpy cost for merging prefill
        # and decode outputs
        preallocated_ssm_out = torch.empty(
            [
                num_prefill_tokens + num_decodes,
                (self.num_heads // self.tp_size) * self.head_dim
            ],
            dtype=hidden_states.dtype,
            device=hidden_states.device,
        )
        if envs.VLLM_USE_V1:
            preallocated_ssm_out_d, preallocated_ssm_out_p = torch.split(
                preallocated_ssm_out,
                [num_decodes, num_prefill_tokens],
                dim=0,
            )
        else:
            preallocated_ssm_out_p, preallocated_ssm_out_d = torch.split(
                preallocated_ssm_out,
                [num_prefill_tokens, num_decodes],
                dim=0,
            )

        # Process prefill requests
        if has_prefill:
            # 2. Convolution sequence transformation
            # - "cache_indices" updates the conv_state cache in positions
            #   pointed to by "state_indices_tensor"
            x = hidden_states_B_C_p.transpose(
                0, 1)  # this is the form that causal-conv see
            if mamba2_metadata.cu_seqlen is None:
                mamba2_metadata = update_metadata(x, query_start_loc_p,
                                                  mamba2_metadata)

            kernel_conv1d_indices = state_indices_tensor_p
            if cache_enabled:
                # Kernel expects to have the initial state here
                # and overwrites it -> use final state location
                if has_initial_states_p is not None \
                    and has_initial_states_p.sum() > 0:
                    conv_state_idx_input = state_indices_tensor_p.gather(
                        1, last_computed_idx_p.unsqueeze(1))
                    conv_state_idx_output = state_indices_tensor_p.gather(
                        1, current_last_idx_p.unsqueeze(1))
                    conv_state[conv_state_idx_output[
                        has_initial_states_p]] = conv_state[
                            conv_state_idx_input[has_initial_states_p]]
                kernel_conv1d_indices = state_indices_tensor_p.gather(
                    1, current_last_idx_p.unsqueeze(1)).squeeze(1)

            hidden_states_B_C_p = causal_conv1d_fn(
                x,
                conv_weights,
                self.conv1d.bias,
                activation=self.activation,
                conv_states=conv_state,
                has_initial_state=has_initial_states_p,
                cache_indices=kernel_conv1d_indices,
                metadata=mamba2_metadata,
                query_start_loc=query_start_loc_p).transpose(
                    0, 1)[:num_prefill_tokens]

            if cache_enabled:

                def copy_x_to_conv_state(conv_state_block_idx, x_offset, x_end,
                                         query_start_loc):
                    conv_state[conv_state_block_idx, :, 0] = torch.transpose(
                        x[:, query_start_loc + x_offset - 3:query_start_loc +
                          x_end:mamba_block_size], 1, 0)
                    conv_state[conv_state_block_idx, :, 1] = torch.transpose(
                        x[:, query_start_loc + x_offset - 2:query_start_loc +
                          x_end:mamba_block_size], 1, 0)
                    conv_state[conv_state_block_idx, :, 2] = torch.transpose(
                        x[:, query_start_loc + x_offset - 1:query_start_loc +
                          x_end:mamba_block_size], 1, 0)

                # initial state:
                #   state_indices_tensor_p[<REQ>, last_computed_idx_p[<REQ>]]
                # new states:
                #   state_indices_tensor_p[<REQ>, current_first_idx_p[<REQ>]:
                #                                    current_last_idx_p[<REQ>]]
                if cache_strategy == "all":
                    # Iterate over all sequences to need prefill
                    for seq_idx in range(state_indices_tensor_p.shape[0]):
                        number_full_blocks = seq_lens_pending[
                            seq_idx] // mamba_block_size
                        if seq_lens_pending[seq_idx] % mamba_block_size > 0:
                            second_last_block_idx = number_full_blocks
                        else:
                            second_last_block_idx = number_full_blocks - 1
                        #TODO: simpler logic via?:
                        # if (current_last_idx_p - current_first_idx_p)
                        #                                        [seq_idx] > 0:
                        if number_full_blocks > 0:  # and seq_lens_pending[
                            #seq_idx] % mamba_block_size > 0: # unnecessary?
                            copy_x_to_conv_state(
                                state_indices_tensor_p[
                                    seq_idx, current_first_idx_p[seq_idx]:
                                    current_first_idx_p[seq_idx] +
                                    second_last_block_idx], mamba_block_size,
                                mamba_block_size * second_last_block_idx,
                                query_start_loc_p[seq_idx])
                elif cache_strategy == "last":
                    # i.e. keep two states: either
                    #  a) states at the last two block boundaries or
                    #  b) state at the last block boundary and last state of
                    #     the sequence, which might not be at a block boundary
                    # Iterate over all sequences to need prefill
                    for seq_idx in range(state_indices_tensor_p.shape[0]):
                        # Only store the additional second state if there are
                        # is at least one full block and a remainder.
                        # Otherwise, there is only one state to store
                        if number_full_blocks > 0 and seq_lens_pending[
                                seq_idx] % mamba_block_size > 0:
                            if seq_lens_pending[seq_idx] % mamba_block_size > 0:
                                second_last_block_idx = number_full_blocks
                            else:
                                second_last_block_idx = number_full_blocks - 1
                            copy_x_to_conv_state(
                                state_indices_tensor_p[
                                    seq_idx, current_last_idx_p[seq_idx] -
                                    1:current_last_idx_p[seq_idx]],
                                mamba_block_size * second_last_block_idx,
                                mamba_block_size * second_last_block_idx,
                                query_start_loc_p[seq_idx])

            hidden_states_p, B_p, C_p = split_hidden_states_B_C_fn(
                hidden_states_B_C_p)

            # 3. State Space Model sequence transformation
            initial_states = None
            seq_pad = None
            if (has_initial_states_p is not None and prep_initial_states):
                # making a copy of the states
                if envs.VLLM_USE_V1:
                    kernel_ssm_indices = state_indices_tensor_p
                    if cache_enabled:
                        #TODO: Move to attn metadata builder
                        kernel_ssm_indices = state_indices_tensor_p.gather(
                            1, last_computed_idx_p.unsqueeze(1)).squeeze(1)
                        if num_prefills > 1:
                            # Padding for mamba_chunk_scan_combined
                            seq_lens_pad = cdiv(seq_lens_pending[num_decodes:], chunk_size) * chunk_size   # [6144, 1024, 1024,  256]
                            seq_offsets_pad = seq_lens_pad.cumsum(0)[:-1]  # [6144, 7168, 8192]
                            seq_pad = seq_lens_pad - seq_lens_pending[num_decodes:] # [ 41,  38,  41, 136]
                        else:
                            seq_pad = None
                    initial_states = torch.where(
                        has_initial_states_p[:, None, None, None],
                        ssm_state[kernel_ssm_indices], 0)
                else:
                    initial_states = torch.where(
                        has_initial_states_p[:num_prefills, None, None, None],
                        ssm_state[state_indices_tensor_p], 0)

            # NOTE: final output is an in-place update of out tensor
            mamba_outputs = mamba_chunk_scan_combined(
                hidden_states_p.view(1, num_prefill_tokens,
                                     self.num_heads // self.tp_size,
                                     self.head_dim),
                dt_p.unsqueeze(0),
                self.A,
                B_p.view(1, num_prefill_tokens, self.n_groups // self.tp_size,
                         -1),
                C_p.view(1, num_prefill_tokens, self.n_groups // self.tp_size,
                         -1),
                chunk_size=chunk_size,
                D=self.D,
                z=None,
                dt_bias=self.dt_bias,
                seq_idx=seq_idx_p,
                chunk_indices=chunk_indices_p,
                chunk_offsets=chunk_offsets_p,
                cu_seqlens=query_start_loc_p,
                cu_chunk_seqlens=cu_chunk_seqlen_p,
                last_chunk=last_chunk_p,
                initial_states=initial_states,
                return_intermediate_states=cache_enabled,
                return_varlen_states=True,
                return_final_states=False,
                dt_softplus=True,
                dt_limit=(0.0, float("inf")),
                out=preallocated_ssm_out_p.view(1, num_prefill_tokens, -1,
                                                self.head_dim),
<<<<<<< HEAD
                state_dtype=ssm_state.dtype,
                layer=self.prefix,
            )

            if cache_enabled and num_prefills == 1:
                states, varlen_state = mamba_outputs

                # update ssm states
                # - varlen state at FINAL chunk is a (num_prefills, nheads, headdim, dstate) tensor
                # states (num_prefills, states_at_INTERMEDIATE_chunks, nheads, headdim, dstate) tensor
                # Combine to have all_states (num_prefills, ALL_states, nheads, headdim, dstate) tensor:
                all_states = torch.concat(
                    [states[:, 1:], varlen_state.unsqueeze(1)],
                    1)  # for num_prefills=1 first returned state is zero
                state_stride = mamba_block_size // chunk_size
                # states for chunks 0,1,2,3,4 (chunk_size=256) correspond to
                # states at blocks 0,0,1,1,2 (block_size=512).
                # For first blocks, stride(=2). For last block can't stride.

                # initial state:
                #   state_indices_tensor_p[<REQ>, last_computed_idx_p[<REQ>]]
                # new states:
                #   state_indices_tensor_p[<REQ>, current_first_idx_p[<REQ>]:
                #                                    current_last_idx_p[<REQ>]]

                # Code assuming 1 prefill request:
                states_at_blocks = torch.concat([
                    all_states[:, state_stride - 1:(current_last_idx_p[0] -
                                                    current_first_idx_p[0]) *
                               state_stride:state_stride],
                    varlen_state.unsqueeze(1)
                ], 1)
                if cache_strategy == "all":
                    ssm_state[state_indices_tensor_p[:, current_first_idx_p[0]:
                                                     current_last_idx_p[0] +
                                                     1]] = states_at_blocks
                elif cache_strategy == "last":
                    ssm_state[
                        state_indices_tensor_p[:, current_last_idx_p[0] -
                                               1:]] = states_at_blocks[:, -2:]
            elif cache_enabled and num_prefills > 1:
                if self.prefix == 'model.layers.0.mixer' and attn_metadata.num_prefills == 4:
                    pass
                states, varlen_state = mamba_outputs
                last_states_indices = cdiv(seq_lens_pending[num_decodes:], chunk_size).cumsum(0)-1
                all_states = states
                #layout: [full states 1, partial state 1, full states 2, partial state 2, ... ]
                # update all partial states with correct varlen_states
                all_states[0, last_states_indices] = varlen_state
                state_stride = mamba_block_size // chunk_size

                states_indices = torch.cat([torch.zeros(1, dtype=last_states_indices.dtype, device=last_states_indices.device), last_states_indices + 1])
                # seq_till_chunk [0, 24, 28, 32, 33] -> e.g. 32:33 is the last one
                # seq_till_chunk = torch.concat([torch.tensor([0]), cdiv(seq_lens_pending[num_decodes:], chunk_size).cumsum(0)])
                for seq_idx in range(state_indices_tensor_p.shape[0]):
                    pass 
                    all_seq_states = all_states[:,states_indices[seq_idx]:states_indices[seq_idx+1]]
                    states_at_blocks = torch.concat([
                        all_seq_states[:, state_stride - 1:(current_last_idx_p[seq_idx] -
                                                        current_first_idx_p[seq_idx]) *
                                state_stride:state_stride],
                        varlen_state[seq_idx].unsqueeze(0).unsqueeze(0)
                    ], 1)
                    if cache_strategy == "all":
                        ssm_state[state_indices_tensor_p[seq_idx, current_first_idx_p[seq_idx]:
                                                        current_last_idx_p[seq_idx] +
                                                        1]] = states_at_blocks
                    elif cache_strategy == "last":
                        ssm_state[
                            state_indices_tensor_p[:, current_last_idx_p[seq_idx] -
                                                1:]] = states_at_blocks[:, -2:]
            else:
                #print("preallocated_ssm_out_p: ", preallocated_ssm_out_p[0,:10]) TODO
                #print("varlen_state: ", varlen_state[0,0,0,:10]) TODO

                varlen_state = mamba_outputs
                # update ssm states
                # - varlen state is (num_prefills, nheads, headdim, dstate)
                ssm_state[state_indices_tensor_p] = varlen_state
=======
                state_dtype=ssm_state.dtype)

            # update ssm states
            # - varlen state is a (num_prefills, nheads, headdim, dstate) tensor
            ssm_state[state_indices_tensor_p] = varlen_state
>>>>>>> 56b37c22

        # Process decode requests
        if has_decode:

            if cache_enabled:
                # # if at_block_boundary, load states from previous blocks:
                # at_block_boundary = mamba2_metadata.seq_lens \
                #     % mamba_block_size == 0
                # finished_blocks = attn_metadata.seq_lens[
                #     0] // mamba_block_size  #e.g. 1024:2 blocks; 1025:2 blocks
                input_block = cdiv(
                    attn_metadata.seq_lens[:num_decodes], mamba_block_size
                )  #e.g. 1024 -> 2nd block, 1025 -> 3rd block
                output_block = cdiv(
                    attn_metadata.seq_lens[:num_decodes] + 1, mamba_block_size
                )  #e.g. 1023 -> 2nd block, 1024 -> 3rd block

                state_indices_tensor_d_input = \
                    state_indices_tensor_d.gather(1, 
                        (input_block-1).unsqueeze(1)).squeeze(1)
                state_indices_tensor_d_output = \
                    state_indices_tensor_d.gather(1, 
                        (output_block-1).unsqueeze(1)).squeeze(1)

                # copy initial state to new location,
                # as update kernel works in place
                if (output_block > input_block).any():
                    conv_state[state_indices_tensor_d_output] = conv_state[
                        state_indices_tensor_d_input]
            else:
                # Without caching, read and write in-place to the same blocks:
                state_indices_tensor_d_input = state_indices_tensor_d
                state_indices_tensor_d_output = state_indices_tensor_d

            # 2. Convolution sequence transformation
            hidden_states_B_C_d = causal_conv1d_update(
                hidden_states_B_C_d,
                conv_state,
                conv_weights,
                self.conv1d.bias,
                self.activation,
                conv_state_indices=state_indices_tensor_d_output)

            hidden_states_d, B_d, C_d = split_hidden_states_B_C_fn(
                hidden_states_B_C_d)

            # 3. State Space Model sequence transformation
            n_groups = self.n_groups // self.tp_size
            A_d = self.A[:, None, ...][:, :, None].expand(
                -1, self.head_dim, self.ssm_state_size).to(dtype=torch.float32)
            dt_d = dt_d[:, :, None].expand(-1, -1, self.head_dim)
            dt_bias = self.dt_bias[:, None, ...].expand(-1, self.head_dim)
            D_d = self.D[:, None, ...].expand(-1, self.head_dim)
            B_d = B_d.view(-1, n_groups, B_d.shape[1] // n_groups)
            C_d = C_d.view(-1, n_groups, C_d.shape[1] // n_groups)
            hidden_states_d = hidden_states_d.view(
                -1, self.num_heads // self.tp_size, self.head_dim)

            # - the hidden is reshaped into (bs, num_heads, head_dim)
            # - mamba_cache_params.ssm_state's slots will be selected
            #   using state_indices_tensor_d
            # NOTE: final output is an in-place update of out tensor
            selective_state_update(
                ssm_state,
                hidden_states_d,
                dt_d,
                A_d,
                B_d,
                C_d,
                D_d,
                z=None,
                dt_bias=dt_bias,
                dt_softplus=True,
                state_batch_indices=state_indices_tensor_d_input,
                dst_state_batch_indices=state_indices_tensor_d_output,
                out=preallocated_ssm_out_d.view(num_decodes, -1,
                                                self.head_dim),
            )

        # 4. gated MLP
        # GatedRMSNorm internally applying SiLU to the gate
        # SiLU is applied internally before normalization, unlike standard
        # norm usage
        hidden_states = self.norm(preallocated_ssm_out,
                                  gate[:num_actual_tokens])

        # 5. Final linear projection
        output[:num_actual_tokens], _ = self.out_proj(hidden_states)

    def get_state_dtype(self) -> tuple[torch.dtype, torch.dtype]:
        assert self.model_config is not None
        assert self.cache_config is not None
        return MambaStateDtypeCalculator.mamba2_state_dtype(
            self.model_config.dtype,
            self.cache_config.mamba_cache_dtype,
            self.cache_config.mamba_ssm_cache_dtype,
        )

    def get_state_shape(self) -> tuple[tuple[int, ...], tuple[int, ...]]:
        return MambaStateShapeCalculator.mamba2_state_shape(
            intermediate_size=self.intermediate_size,
            tp_world_size=get_tensor_model_parallel_world_size(),
            n_groups=self.n_groups,
            num_heads=self.num_heads,
            head_dim=self.head_dim,
            state_size=self.ssm_state_size,
            conv_kernel=self.conv_kernel_size,
        )

    @property
    def mamba_type(self) -> str:
        return "mamba2"

    def get_attn_backend(self) -> type["AttentionBackend"]:
        from vllm.v1.attention.backends.mamba2_attn import (
            Mamba2AttentionBackend)
        return Mamba2AttentionBackend


def mamba_mixer2(
    hidden_states: torch.Tensor,
    output: torch.Tensor,
    layer_name: str,
    mup_vector: Optional[torch.Tensor] = None,
) -> None:
    forward_context: ForwardContext = get_forward_context()
    self = forward_context.no_compile_layers[layer_name]
    self.forward_cuda(hidden_states=hidden_states,
                      output=output,
                      mamba_cache_params=None,
                      mamba2_metadata=None,
                      mup_vector=mup_vector)


def mamba_mixer2_fake(
    hidden_states: torch.Tensor,
    output: torch.Tensor,
    layer_name: str,
    mup_vector: Optional[torch.Tensor] = None,
) -> None:
    return


direct_register_custom_op(
    op_name="mamba_mixer2",
    op_func=mamba_mixer2,
    mutates_args=["output"],
    fake_impl=mamba_mixer2_fake,
    dispatch_key=current_platform.dispatch_key,
)<|MERGE_RESOLUTION|>--- conflicted
+++ resolved
@@ -808,10 +808,7 @@
                 dt_limit=(0.0, float("inf")),
                 out=preallocated_ssm_out_p.view(1, num_prefill_tokens, -1,
                                                 self.head_dim),
-<<<<<<< HEAD
-                state_dtype=ssm_state.dtype,
-                layer=self.prefix,
-            )
+                state_dtype=ssm_state.dtype)
 
             if cache_enabled and num_prefills == 1:
                 states, varlen_state = mamba_outputs
@@ -881,20 +878,10 @@
                             state_indices_tensor_p[:, current_last_idx_p[seq_idx] -
                                                 1:]] = states_at_blocks[:, -2:]
             else:
-                #print("preallocated_ssm_out_p: ", preallocated_ssm_out_p[0,:10]) TODO
-                #print("varlen_state: ", varlen_state[0,0,0,:10]) TODO
-
                 varlen_state = mamba_outputs
                 # update ssm states
                 # - varlen state is (num_prefills, nheads, headdim, dstate)
                 ssm_state[state_indices_tensor_p] = varlen_state
-=======
-                state_dtype=ssm_state.dtype)
-
-            # update ssm states
-            # - varlen state is a (num_prefills, nheads, headdim, dstate) tensor
-            ssm_state[state_indices_tensor_p] = varlen_state
->>>>>>> 56b37c22
 
         # Process decode requests
         if has_decode:
