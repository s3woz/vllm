# SPDX-License-Identifier: Apache-2.0
# SPDX-FileCopyrightText: Copyright contributors to the vLLM project

from typing import TYPE_CHECKING, Optional, Union

if TYPE_CHECKING:
    from vllm.attention.backends.abstract import AttentionBackend

import torch
from torch import nn

from vllm import envs
from vllm.attention.backends.abstract import AttentionMetadata
from vllm.config import CacheConfig, ModelConfig, get_current_vllm_config
from vllm.distributed import (divide, get_tensor_model_parallel_rank,
                              get_tensor_model_parallel_world_size,
                              tensor_model_parallel_all_gather,
                              tensor_model_parallel_all_reduce)
from vllm.forward_context import ForwardContext, get_forward_context
from vllm.model_executor.custom_op import CustomOp
from vllm.model_executor.layers.linear import (ColumnParallelLinear,
                                               RowParallelLinear)
from vllm.model_executor.layers.mamba.abstract import MambaBase
from vllm.model_executor.layers.mamba.mamba2_metadata import (Mamba2Metadata,
                                                              update_metadata)
from vllm.model_executor.layers.mamba.mamba_utils import (
    MambaStateDtypeCalculator, MambaStateShapeCalculator)
from vllm.model_executor.layers.mamba.ops.causal_conv1d import (
    causal_conv1d_fn, causal_conv1d_update)
from vllm.model_executor.layers.mamba.ops.layernorm_gated import rms_norm_gated
from vllm.model_executor.layers.mamba.ops.mamba_ssm import (
    selective_state_update)
from vllm.model_executor.layers.mamba.ops.ssd_combined import (
    mamba_chunk_scan_combined)
from vllm.model_executor.layers.quantization import QuantizationConfig
from vllm.model_executor.model_loader.weight_utils import (
    LoaderFunction, composed_weight_loader, sharded_weight_loader)
from vllm.model_executor.models.mamba_cache import MambaCacheParams
from vllm.model_executor.utils import set_weight_attrs
from vllm.platforms import current_platform
from vllm.utils import cdiv, direct_register_custom_op
from vllm.v1.attention.backends.mamba2_attn import Mamba2AttentionMetadata

# Added by the IBM Team, 2024


# Adapted from transformers.models.mamba2.modeling_mamba2.MambaRMSNormGated
@CustomOp.register("mixer2_gated_rms_norm")
class Mixer2RMSNormGated(CustomOp):

    def __init__(self,
                 full_hidden_size: int,
                 full_n_groups: int,
                 use_rms_norm: bool = True,
                 eps: float = 1e-6):
        super().__init__()
        self.tp_size = get_tensor_model_parallel_world_size()
        self.tp_rank = get_tensor_model_parallel_rank()
        self.full_hidden_size = full_hidden_size
        self.group_size = full_hidden_size // full_n_groups
        self.per_rank_hidden_size = full_hidden_size // self.tp_size
        self.n_groups = full_hidden_size // self.group_size

        self.variance_epsilon = eps
        self.use_rms_norm = use_rms_norm
        if self.use_rms_norm:
            # Register norm weight only if we're actually applying RMSNorm
            self.weight = nn.Parameter(torch.ones(self.per_rank_hidden_size))
            set_weight_attrs(self.weight,
                             {"weight_loader": sharded_weight_loader(0)})
        else:
            # Avoid checkpoint mismatch by skipping unused parameter
            self.register_parameter("weight", None)
        assert (self.full_hidden_size % self.tp_size == 0
                ), "Tensor parallel world size must divide hidden size."

    def forward_native(
        self,
        x: torch.Tensor,
        gate: torch.Tensor,
    ):
        # Three tensor-parallel cases:
        #   1. n_groups is 1
        #      In this case we parallelize along the reduction dim.
        #      Each rank computes a local sum of squares followed by AllReduce
        #   2. tp_size divides n_groups
        #      Each rank only reduces within its local group(s).
        #      No collective ops necessary.
        #   3. The general case can be pretty complicated so we AllGather
        #      the input and then redundantly compute the RMSNorm.
        input_dtype = x.dtype
        x = x * nn.functional.silu(gate.to(torch.float32))
        if not self.use_rms_norm:
            return x.to(input_dtype)

        if self.n_groups == 1:
            if self.tp_size > 1:
                # Compute local sum and then reduce to obtain global sum
                local_sums = x.pow(2).sum(dim=-1, keepdim=True)
                global_sums = tensor_model_parallel_all_reduce(local_sums)
                # Calculate the variance
                count = self.tp_size * x.shape[-1]
                variance = global_sums / count

            else:
                variance = x.pow(2).mean(-1, keepdim=True)
            x = x * torch.rsqrt(variance + self.variance_epsilon)
        else:
            redundant_tp: bool = self.n_groups % self.tp_size != 0
            if redundant_tp:
                # To handle the general case, redundantly apply the variance
                x = tensor_model_parallel_all_gather(x, -1)

            *prefix_dims, hidden_dim = x.shape
            group_count = hidden_dim // self.group_size
            x_grouped = x.view(*prefix_dims, group_count, self.group_size)
            variance = x_grouped.pow(2).mean(-1, keepdim=True)
            x_grouped = x_grouped * torch.rsqrt(variance +
                                                self.variance_epsilon)
            x = x_grouped.view(*prefix_dims, hidden_dim)

            if redundant_tp:
                start = self.per_rank_hidden_size * self.tp_rank
                end = start + self.per_rank_hidden_size
                x = x[..., start:end]

        return self.weight * x.to(input_dtype)

    def forward_cuda(
        self,
        x: torch.Tensor,
        gate: torch.Tensor,
    ) -> Union[torch.Tensor, tuple[torch.Tensor, torch.Tensor]]:
        input_dtype = x.dtype
        if not self.use_rms_norm:
            # Keep gate in float32 for numerical stability during silu
            return x * nn.functional.silu(gate.to(
                torch.float32)).to(input_dtype)

        if (((self.n_groups % self.tp_size) != 0) or self.n_groups != 1):
            return self.forward_native(x, gate)

        return rms_norm_gated(x,
                              self.weight.data,
                              bias=None,
                              z=gate,
                              eps=self.variance_epsilon,
                              norm_before_gate=False)


def mamba_v2_sharded_weight_loader(
    shard_spec: list[tuple[int, int, float]],
    tp_size: int,
    tp_rank: int,
) -> LoaderFunction:
    """Create a weight loader for mamba v2. This ensures that the projections
    are correctly sharded so that they can be split into x, B, C. It also
    ensures that all the groups corresponding to a head shard is placed
    together with it.
    """

    def loader(param: torch.Tensor, loaded_weight: torch.Tensor) -> None:

        # - track boundary of (sharded) param, and loaded_weight, respectively
        boundary, loaded_boundary = 0, 0

        # - iterate over the shard specs
        for full_dim, extra, duplicate_groups in shard_spec:
            # - full dim is the model dim (before TP).
            # - extra > 0, means there is expected overall increase
            #   of dimensions. This is so because of replication.
            # - ratio is used map the tp_rank to the actual shard
            #   rank. This is useful when there is replication of
            #   groups to accompany head shards.

            # - size of the loaded shard
            shard_size = full_dim // tp_size

            # - compute the rank into the loaded shard.
            # - if there is replication, different TP shards will
            #   take from the same rank.
            # NOTE: currently we only support duplication
            # in the case where num_groups == 1
            rank = 0 if duplicate_groups else tp_rank

            # - leftmost boundary index into loaded weight.
            loaded_skip = rank * shard_size
            loaded_start_idx = loaded_boundary + loaded_skip

            # - take these many dims from the loaded weight.
            take = min(shard_size, full_dim - extra - loaded_skip)

            # - always shard on dim 0
            # - the ignore is for a mundane mypy error as it does not
            #   seem to handle slices well.
            # https://github.com/python/mypy/issues/2410
            param.data[
                boundary:(boundary + take),
                ...  # type: ignore[misc]
            ] = loaded_weight[loaded_start_idx:(loaded_start_idx +
                                                take)  # type: ignore[misc]
                              ]  # type: ignore[misc]

            # move indexing boundaries
            boundary += shard_size
            loaded_boundary += full_dim - extra

    return loader


# Adapted from transformers.models.mamba.modeling_mamba.MambaMixer
@CustomOp.register("mamba_mixer2")
class MambaMixer2(MambaBase, CustomOp):
    """
    Compute ∆, A, B, C, and D the state space parameters and compute
    the `contextualized_states`. A, D are input independent
    (see Mamba paper [1] Section 3.5.2 "Interpretation of A"
    for why A isn't selective) ∆, B, C are input-dependent
    (this is a key difference between Mamba and the linear time
    invariant S4, and is why Mamba is called
    **selective** state spaces)
    """

    def __init__(self,
                 hidden_size: int,
                 ssm_state_size: int,
                 conv_kernel_size: int,
                 intermediate_size: int,
                 use_conv_bias: bool,
                 use_bias: bool,
                 n_groups: int = 1,
                 num_heads: int = 128,
                 head_dim: int = 64,
                 rms_norm_eps: float = 1e-5,
                 activation: str = "silu",
                 use_rms_norm: bool = True,
                 model_config: Optional[ModelConfig] = None,
                 cache_config: Optional[CacheConfig] = None,
                 quant_config: Optional[QuantizationConfig] = None,
                 prefix: str = ""):
        super().__init__()

        # For TP, the sharding plan is as follows:
        # - for the conv modules, since
        #   conv_dim = intermediate_size * 2 * n_groups * ssm_state_size,
        #   we shard intermediate_size and n_groups
        # - since intermediate_size = n_heads * head_dim, sharding on
        #   intermediate_size is achieved by sharding on n_heads.
        # - IF, world_size divides groups, then sharding
        #   (n_groups / world_size, n_heads / world_size)
        #   also maintains the invariant n_heads % n_groups == 0
        # - HOWEVER IF, world_size DOES NOT divide groups, then we need
        #   to allocate extra space in the shard, such that groups
        #   may be replicated to follow the head shard.
        # - NOTE: currently for the world size DOES NOT divide groups
        #   case, we only support the case when n_groups == 1
        self.tp_size = get_tensor_model_parallel_world_size()
        tp_rank = get_tensor_model_parallel_rank()

        assert (num_heads % self.tp_size == 0
                ), "Tensor parallel world size must divide num heads."

        assert (n_groups % self.tp_size) == 0 or n_groups == 1, (
            "If tensor parallel world size does not divide num_heads, "
            "then num_groups must equal 1.")

        assert (
            self.tp_size == 1 or quant_config is None
        ), "Tensor parallel currently not supported for quantized models."

        self.ssm_state_size = ssm_state_size
        self.conv_kernel_size = conv_kernel_size
        self.activation = activation

        self.intermediate_size = intermediate_size
        self.head_dim = head_dim
        self.num_heads = num_heads

        self.n_groups = n_groups
        if n_groups % self.tp_size != 0:
            # - for TP we shard conv_dim by sharding on n_groups,
            # - but if n_groups cannot divide tp_size, we need to
            #   extend some extra groups
            groups = MambaStateShapeCalculator.extra_groups_for_head_shards(
                n_groups, self.tp_size)
            self.n_groups = n_groups + groups

        self.conv_dim = intermediate_size + 2 * self.n_groups * ssm_state_size
        self.conv1d = ColumnParallelLinear(
            input_size=conv_kernel_size,
            output_size=self.conv_dim,
            bias=use_conv_bias,
            quant_config=None,
            prefix=f"{prefix}.conv1d",
        )
        # unsqueeze to fit conv1d weights shape into the linear weights shape.
        # Can't do this in `weight_loader` since it already exists in
        # `ColumnParallelLinear` and `set_weight_attrs`
        # doesn't allow to override it
        self.conv1d.weight.data = self.conv1d.weight.data.unsqueeze(1)

        self.in_proj = ColumnParallelLinear(
            input_size=hidden_size,
            output_size=intermediate_size + self.conv_dim + self.num_heads,
            bias=use_bias,
            quant_config=quant_config,
            prefix=f"{prefix}.in_proj",
        )

        # - because in_proj is a concatenation of 3 weights, we
        #   need to interleave them before sharding
        # - use the custom weight loader mamba_v2_sharded_weight_loader
        #   for conv1d.bias, covn1d.weight and in_proj.weight
        # - need to set these settings, to assign the groups to the head shards
        group_shard_settings = (
            self.n_groups * self.ssm_state_size,  # expected model size
            (self.n_groups - n_groups) *
            self.ssm_state_size,  # extra dims assigned
            n_groups == 1,  # if there was only one group
        )
        intermediate_settings = (intermediate_size, 0, False)
        head_settings = (self.num_heads, 0, False)

        # - the weight already has a "weight_loader" attribute
        #   which set_weight_attrs will raise if we do not
        #   delete before trying to override it
        # - ditto for the otther two weights below
        delattr(self.conv1d.bias, "weight_loader")
        set_weight_attrs(
            self.conv1d.bias,
            {
                "weight_loader":
                mamba_v2_sharded_weight_loader(
                    [
                        intermediate_settings,
                        group_shard_settings,
                        group_shard_settings,
                    ],
                    self.tp_size,
                    tp_rank,
                )
            },
        )

        delattr(self.conv1d.weight, "weight_loader")
        set_weight_attrs(
            self.conv1d.weight,
            {
                "weight_loader":
                mamba_v2_sharded_weight_loader(
                    [
                        intermediate_settings,
                        group_shard_settings,
                        group_shard_settings,
                    ],
                    self.tp_size,
                    tp_rank,
                )
            },
        )

        if quant_config is None:
            # - quant layers do not have a weight loader
            delattr(self.in_proj.weight, "weight_loader")
            set_weight_attrs(
                self.in_proj.weight,
                {
                    "weight_loader":
                    mamba_v2_sharded_weight_loader(
                        [
                            intermediate_settings,  # for gate
                            intermediate_settings,
                            group_shard_settings,
                            group_shard_settings,
                            head_settings,  # for dt
                        ],
                        self.tp_size,
                        tp_rank,
                    )
                },
            )

        # - these are TPed by heads to reduce the size of the
        #   temporal shape
        self.A = nn.Parameter(
            torch.empty(
                divide(num_heads, self.tp_size),
                dtype=torch.float32,
            ))
        self.D = nn.Parameter(torch.ones(num_heads // self.tp_size))
        self.dt_bias = nn.Parameter(torch.ones(num_heads // self.tp_size))
        self.use_rms_norm = use_rms_norm

        set_weight_attrs(self.D, {"weight_loader": sharded_weight_loader(0)})
        a_weight_loader = composed_weight_loader(
            sharded_weight_loader(0), lambda x: -torch.exp(x.float()))
        set_weight_attrs(self.A, {"weight_loader": a_weight_loader})
        set_weight_attrs(self.dt_bias,
                         {"weight_loader": sharded_weight_loader(0)})

        self.out_proj = RowParallelLinear(
            intermediate_size,
            hidden_size,
            bias=use_bias,
            input_is_parallel=True,
            quant_config=quant_config,
            prefix=f"{prefix}.out_proj",
        )

        self.norm = Mixer2RMSNormGated(intermediate_size,
                                       n_groups,
                                       self.use_rms_norm,
                                       eps=rms_norm_eps)

        if envs.VLLM_USE_V1:
            compilation_config = get_current_vllm_config().compilation_config
            if prefix in compilation_config.static_forward_context:
                raise ValueError(f"Duplicate layer name: {prefix}")
            compilation_config.static_forward_context[prefix] = self
            # The outer list is for v0 PP virtual engine. Though this code path
            # only runs for v1, we have to do this to unify with the interface
            # of Attention + v0 PP.
            # The inner tuple is (conv_state, ssm_state)
            self.kv_cache = [(torch.tensor([]), torch.tensor([]))]

        self.model_config = model_config
        self.cache_config = cache_config
        self.prefix = prefix

    def forward_native(
        self,
        hidden_states: torch.Tensor,
        output: torch.Tensor,
        mamba_cache_params: MambaCacheParams,
        mamba2_metadata: Mamba2Metadata,
        mup_vector: Optional[torch.Tensor] = None,
    ):
        pass

    def forward(
        self,
        hidden_states: torch.Tensor,
        output: torch.Tensor,
        mamba_cache_params: MambaCacheParams,
        mamba2_metadata: Mamba2Metadata,
        mup_vector: Optional[torch.Tensor] = None,
    ):
        if not envs.VLLM_USE_V1:
            CustomOp.forward(self, hidden_states, output, mamba_cache_params,
                             mamba2_metadata, mup_vector)
        else:
            torch.ops.vllm.mamba_mixer2(
                hidden_states,
                output,
                self.prefix,
                mup_vector,
            )

    def forward_cuda(
        self,
        hidden_states: torch.Tensor,
        output: torch.Tensor,
        mamba_cache_params: MambaCacheParams,
        mamba2_metadata: Mamba2Metadata,
        mup_vector: Optional[torch.Tensor] = None,
    ):
        forward_context = get_forward_context()
        # mamba2_metadata contains metadata necessary for the mamba2 triton
        # kernels to operate in continuous batching and in chunked prefill
        # modes; they are computed at top-level model forward since they
        # stay the same and reused for all mamba layers in the same iteration
        attn_metadata: AttentionMetadata = forward_context.attn_metadata
        cache_enabled = False
        if envs.VLLM_USE_V1:
            if attn_metadata is not None:
                assert isinstance(attn_metadata, dict)
                attn_metadata = attn_metadata[self.prefix]
                mamba2_metadata = attn_metadata
                assert isinstance(attn_metadata, Mamba2AttentionMetadata)
                self_kv_cache = self.kv_cache[forward_context.virtual_engine]
                # conv_state = (..., dim, width-1) yet contiguous along 'dim'
                conv_state = self_kv_cache[0].transpose(-1, -2)
                ssm_state = self_kv_cache[1]
                state_indices_tensor = attn_metadata.state_indices_tensor
                has_initial_states_p = attn_metadata.has_initial_states_p
                prep_initial_states = attn_metadata.prep_initial_states
                chunk_size = attn_metadata.chunk_size
                seq_idx_p = attn_metadata.seq_idx_p
                chunk_indices_p = attn_metadata.chunk_indices_p
                chunk_offsets_p = attn_metadata.chunk_offsets_p
<<<<<<< HEAD
                mamba_block_size = attn_metadata.cache_spec.block_size
                cache_strategy = attn_metadata.cache_spec.cache_strategy
                cache_enabled = (cache_strategy != 'disabled')
=======
                cu_chunk_seqlen_p = attn_metadata.cu_chunk_seqlen_p
                last_chunk_p = attn_metadata.last_chunk_p
>>>>>>> f950f2eb
        else:
            conv_state = mamba_cache_params.conv_state
            ssm_state = mamba_cache_params.ssm_state
            state_indices_tensor = mamba_cache_params.state_indices_tensor
            has_initial_states_p = mamba2_metadata.has_initial_states
            prep_initial_states = mamba2_metadata.prep_initial_states
            chunk_size = mamba2_metadata.chunk_size
            seq_idx_p = mamba2_metadata.seq_idx
            chunk_indices_p = mamba2_metadata.chunk_indices
            chunk_offsets_p = mamba2_metadata.chunk_offsets

        groups_time_state_size = self.n_groups * self.ssm_state_size

        # 1. Gated MLP's linear projection
        projected_states, _ = self.in_proj(hidden_states)

        if mup_vector is not None:
            projected_states = projected_states * mup_vector

        gate, hidden_states_B_C, dt = torch.split(
            projected_states,
            [
                self.intermediate_size // self.tp_size,
                self.conv_dim // self.tp_size,
                self.num_heads // self.tp_size,
            ],
            dim=-1,
        )

        conv_weights = self.conv1d.weight.view(self.conv1d.weight.size(0),
                                               self.conv1d.weight.size(2))

        # - get hidden_states, B and C after depthwise convolution.
        split_hidden_states_B_C_fn = lambda hidden_states_B_C: torch.split(
            hidden_states_B_C,
            [
                self.intermediate_size // self.tp_size,
                groups_time_state_size // self.tp_size,
                groups_time_state_size // self.tp_size,
            ],
            dim=-1,
        )

        if envs.VLLM_USE_V1 and attn_metadata is None:
            # V1 profile run
            hidden_states_B_C = (hidden_states_B_C.transpose(
                0, 1).clone().transpose(0, 1)).contiguous()
            hidden_states, _B, _C = split_hidden_states_B_C_fn(
                hidden_states_B_C)
            hidden_states = self.norm(hidden_states, gate)
            out, _ = self.out_proj(hidden_states)
            return out

        num_prefills = attn_metadata.num_prefills  # request count
        num_decodes = attn_metadata.num_decode_tokens  # token count (=request)
        num_prefill_tokens = attn_metadata.num_prefill_tokens  # token count
        has_prefill = num_prefills > 0
        has_decode = num_decodes > 0
        num_actual_tokens = num_prefill_tokens + num_decodes

        # NOTE: V0 put prefill before decode, v1 puts decode before prefill
        # Separate prefill and decode by splitting varlen input
        # Split along token dimension
        if envs.VLLM_USE_V1:
            hidden_states_B_C_d, hidden_states_B_C_p = torch.split(
                hidden_states_B_C[:num_actual_tokens],
                [num_decodes, num_prefill_tokens],
                dim=0,
            )
            dt_d, dt_p = torch.split(
                dt[:num_actual_tokens],
                [num_decodes, num_prefill_tokens],
                dim=0,
            )
            # Split along batch dimension
            state_indices_tensor_d, state_indices_tensor_p = torch.split(
                state_indices_tensor[:num_actual_tokens],
                [num_decodes, num_prefills],
                dim=0,
            )
            query_start_loc_p = (
                attn_metadata.query_start_loc[-num_prefills - 1:] -
                num_decodes if has_prefill else None)
        else:
            hidden_states_B_C_p, hidden_states_B_C_d = torch.split(
                hidden_states_B_C,
                [num_prefill_tokens, num_decodes],
                dim=0,
            )
            dt_p, dt_d = torch.split(
                dt,
                [num_prefill_tokens, num_decodes],
                dim=0,
            )
            # Split along batch dimension
            state_indices_tensor_p, state_indices_tensor_d = torch.split(
                state_indices_tensor,
                [num_prefills, num_decodes],
                dim=0,
            )
            query_start_loc_p = (attn_metadata.query_start_loc[:num_prefills +
                                                               1]
                                 if has_prefill else None)

        if envs.VLLM_USE_V1 and cache_enabled:
            # Additional variables used by caching logic:
            seq_lens_pending = (
                torch.roll(attn_metadata.query_start_loc, -1, -1) -
                attn_metadata.query_start_loc)[:-1]
            seq_lens_completed = (mamba2_metadata.seq_lens - seq_lens_pending)
            # e.g. 16 blocks computed; 0th based indexing -> state[15]
            last_computed_token_block_idx = \
                seq_lens_completed // mamba_block_size - 1
            # -1 in case it's non-computed and causes later issues with indexing
            last_computed_token_block_idx = last_computed_token_block_idx.clamp(
                min=0)
            current_first_token_block_idx = cdiv(seq_lens_completed + 1,
                                                 mamba_block_size) - 1
            current_last_token_block_idx = cdiv(
                seq_lens_completed + seq_lens_pending, mamba_block_size) - 1

            last_computed_idx_d, last_computed_idx_p = torch.split(
                last_computed_token_block_idx, [num_decodes, num_prefills],
                dim=0)
            current_first_idx_d, current_first_idx_p = torch.split(
                current_first_token_block_idx, [num_decodes, num_prefills],
                dim=0)
            current_last_idx_d, current_last_idx_p = torch.split(
                current_last_token_block_idx, [num_decodes, num_prefills],
                dim=0)

        # Preallocate output tensor to avoid memcpy cost for merging prefill
        # and decode outputs
        preallocated_ssm_out = torch.empty(
            [
                num_prefill_tokens + num_decodes,
                (self.num_heads // self.tp_size) * self.head_dim
            ],
            dtype=hidden_states.dtype,
            device=hidden_states.device,
        )
        if envs.VLLM_USE_V1:
            preallocated_ssm_out_d, preallocated_ssm_out_p = torch.split(
                preallocated_ssm_out,
                [num_decodes, num_prefill_tokens],
                dim=0,
            )
        else:
            preallocated_ssm_out_p, preallocated_ssm_out_d = torch.split(
                preallocated_ssm_out,
                [num_prefill_tokens, num_decodes],
                dim=0,
            )

        # Process prefill requests
        if has_prefill:
            # 2. Convolution sequence transformation
            # - "cache_indices" updates the conv_state cache in positions
            #   pointed to by "state_indices_tensor"
            x = hidden_states_B_C_p.transpose(
                0, 1)  # this is the form that causal-conv see
            if mamba2_metadata.cu_seqlen is None:
                mamba2_metadata = update_metadata(x, query_start_loc_p,
                                                  mamba2_metadata)

            kernel_conv1d_indices = state_indices_tensor_p
            if cache_enabled:
                # Kernel expects to have the initial state here
                # and overwrites it -> use final state location
                if has_initial_states_p is not None \
                    and has_initial_states_p.sum() > 0:
                    conv_state_idx_input = state_indices_tensor_p.gather(
                        1, last_computed_idx_p.unsqueeze(1))
                    conv_state_idx_output = state_indices_tensor_p.gather(
                        1, current_last_idx_p.unsqueeze(1))
                    conv_state[conv_state_idx_output[
                        has_initial_states_p]] = conv_state[
                            conv_state_idx_input[has_initial_states_p]]
                kernel_conv1d_indices = state_indices_tensor_p.gather(
                    1, current_last_idx_p.unsqueeze(1)).squeeze(1)

            hidden_states_B_C_p = causal_conv1d_fn(
                x,
                conv_weights,
                self.conv1d.bias,
                activation=self.activation,
                conv_states=conv_state,
                has_initial_state=has_initial_states_p,
                cache_indices=kernel_conv1d_indices,
                metadata=mamba2_metadata,
                query_start_loc=query_start_loc_p).transpose(
                    0, 1)[:num_prefill_tokens]

            if cache_enabled:

                def copy_x_to_conv_state(conv_state_block_idx, x_offset, x_end,
                                         query_start_loc):
                    conv_state[conv_state_block_idx, :, 0] = torch.transpose(
                        x[:, query_start_loc + x_offset - 3:query_start_loc +
                          x_end:mamba_block_size], 1, 0)
                    conv_state[conv_state_block_idx, :, 1] = torch.transpose(
                        x[:, query_start_loc + x_offset - 2:query_start_loc +
                          x_end:mamba_block_size], 1, 0)
                    conv_state[conv_state_block_idx, :, 2] = torch.transpose(
                        x[:, query_start_loc + x_offset - 1:query_start_loc +
                          x_end:mamba_block_size], 1, 0)

                # initial state:
                #   state_indices_tensor_p[<REQ>, last_computed_idx_p[<REQ>]]
                # new states:
                #   state_indices_tensor_p[<REQ>, current_first_idx_p[<REQ>]:
                #                                    current_last_idx_p[<REQ>]]
                if cache_strategy == "all":
                    # Iterate over all sequences to need prefill
                    for seq_idx in range(state_indices_tensor_p.shape[0]):
                        number_full_blocks = seq_lens_pending[
                            seq_idx] // mamba_block_size
                        if seq_lens_pending[seq_idx] % mamba_block_size > 0:
                            second_last_block_idx = number_full_blocks
                        else:
                            second_last_block_idx = number_full_blocks - 1
                        #TODO: simpler logic via?:
                        # if (current_last_idx_p - current_first_idx_p)
                        #                                        [seq_idx] > 0:
                        if number_full_blocks > 0:  # and seq_lens_pending[
                            #seq_idx] % mamba_block_size > 0: # unnecessary?
                            copy_x_to_conv_state(
                                state_indices_tensor_p[
                                    seq_idx, current_first_idx_p[seq_idx]:
                                    current_first_idx_p[seq_idx] +
                                    second_last_block_idx], mamba_block_size,
                                mamba_block_size * second_last_block_idx,
                                query_start_loc_p[seq_idx])
                elif cache_strategy == "last":
                    # i.e. keep two states: either
                    #  a) states at the last two block boundaries or
                    #  b) state at the last block boundary and last state of
                    #     the sequence, which might not be at a block boundary
                    # Iterate over all sequences to need prefill
                    for seq_idx in range(state_indices_tensor_p.shape[0]):
                        # Only store the additional second state if there are
                        # is at least one full block and a remainder.
                        # Otherwise, there is only one state to store
                        if number_full_blocks > 0 and seq_lens_pending[
                                seq_idx] % mamba_block_size > 0:
                            if seq_lens_pending[seq_idx] % mamba_block_size > 0:
                                second_last_block_idx = number_full_blocks
                            else:
                                second_last_block_idx = number_full_blocks - 1
                            copy_x_to_conv_state(
                                state_indices_tensor_p[
                                    seq_idx, current_last_idx_p[seq_idx] -
                                    1:current_last_idx_p[seq_idx]],
                                mamba_block_size * second_last_block_idx,
                                mamba_block_size * second_last_block_idx,
                                query_start_loc_p[seq_idx])

            hidden_states_p, B_p, C_p = split_hidden_states_B_C_fn(
                hidden_states_B_C_p)

            # 3. State Space Model sequence transformation
            initial_states = None
            seq_pad = None
            if (has_initial_states_p is not None and prep_initial_states):
                # making a copy of the states
                if envs.VLLM_USE_V1:
                    kernel_ssm_indices = state_indices_tensor_p
                    if cache_enabled:
                        #TODO: Move to attn metadata builder
                        kernel_ssm_indices = state_indices_tensor_p.gather(
                            1, last_computed_idx_p.unsqueeze(1)).squeeze(1)
                        if num_prefills > 1:
                            # Padding for mamba_chunk_scan_combined
                            seq_lens_pad = cdiv(seq_lens_pending[num_decodes:], chunk_size) * chunk_size   # [6144, 1024, 1024,  256]
                            seq_offsets_pad = seq_lens_pad.cumsum(0)[:-1]  # [6144, 7168, 8192]
                            seq_pad = seq_lens_pad - seq_lens_pending[num_decodes:] # [ 41,  38,  41, 136]
                        else:
                            seq_pad = None
                    initial_states = torch.where(
                        has_initial_states_p[:, None, None, None],
                        ssm_state[kernel_ssm_indices], 0)
                else:
                    initial_states = torch.where(
                        has_initial_states_p[:num_prefills, None, None, None],
                        ssm_state[state_indices_tensor_p], 0)

            # NOTE: final output is an in-place update of out tensor
            mamba_outputs = mamba_chunk_scan_combined(
                hidden_states_p.view(1, num_prefill_tokens,
                                     self.num_heads // self.tp_size,
                                     self.head_dim),
                dt_p.unsqueeze(0),
                self.A,
                B_p.view(1, num_prefill_tokens, self.n_groups // self.tp_size,
                         -1),
                C_p.view(1, num_prefill_tokens, self.n_groups // self.tp_size,
                         -1),
                chunk_size=chunk_size,
                D=self.D,
                z=None,
                dt_bias=self.dt_bias,
                seq_idx=seq_idx_p,
                chunk_indices=chunk_indices_p,
                chunk_offsets=chunk_offsets_p,
                cu_seqlens=query_start_loc_p,
                cu_chunk_seqlens=cu_chunk_seqlen_p,
                last_chunk=last_chunk_p,
                initial_states=initial_states,
                return_intermediate_states=cache_enabled,
                return_varlen_states=True,
                return_final_states=False,
                dt_softplus=True,
                dt_limit=(0.0, float("inf")),
                out=preallocated_ssm_out_p.view(1, num_prefill_tokens, -1,
                                                self.head_dim),
                state_dtype=ssm_state.dtype,
<<<<<<< HEAD
                seq_pad=seq_pad)

            if cache_enabled and num_prefills == 1:
                states, varlen_state = mamba_outputs

                # update ssm states
                # - varlen state at FINAL chunk is a (num_prefills, nheads, headdim, dstate) tensor
                # states (num_prefills, states_at_INTERMEDIATE_chunks, nheads, headdim, dstate) tensor
                # Combine to have all_states (num_prefills, ALL_states, nheads, headdim, dstate) tensor:
                all_states = torch.concat(
                    [states[:, 1:], varlen_state.unsqueeze(1)],
                    1)  # for num_prefills=1 first returned state is zero
                state_stride = mamba_block_size // chunk_size
                # states for chunks 0,1,2,3,4 (chunk_size=256) correspond to
                # states at blocks 0,0,1,1,2 (block_size=512).
                # For first blocks, stride(=2). For last block can't stride.

                # initial state:
                #   state_indices_tensor_p[<REQ>, last_computed_idx_p[<REQ>]]
                # new states:
                #   state_indices_tensor_p[<REQ>, current_first_idx_p[<REQ>]:
                #                                    current_last_idx_p[<REQ>]]

                # Code assuming 1 prefill request:
                states_at_blocks = torch.concat([
                    all_states[:, state_stride - 1:(current_last_idx_p[0] -
                                                    current_first_idx_p[0]) *
                               state_stride:state_stride],
                    varlen_state.unsqueeze(1)
                ], 1)
                if cache_strategy == "all":
                    ssm_state[state_indices_tensor_p[:, current_first_idx_p[0]:
                                                     current_last_idx_p[0] +
                                                     1]] = states_at_blocks
                elif cache_strategy == "last":
                    ssm_state[
                        state_indices_tensor_p[:, current_last_idx_p[0] -
                                               1:]] = states_at_blocks[:, -2:]
            elif cache_enabled and num_prefills > 1:
                if self.prefix == 'model.layers.0.mixer' and attn_metadata.num_prefills == 4:
                    pass
                states, varlen_state = mamba_outputs
                last_states_indices = cdiv(seq_lens_pending[num_decodes:], chunk_size).cumsum(0)-1
                all_states = states
                #layout: [full states 1, partial state 1, full states 2, partial state 2, ... ]
                # update all partial states with correct varlen_states
                all_states[0, last_states_indices] = varlen_state
                state_stride = mamba_block_size // chunk_size

                states_indices = torch.cat([torch.zeros(1, dtype=last_states_indices.dtype, device=last_states_indices.device), last_states_indices + 1])
                # seq_till_chunk [0, 24, 28, 32, 33] -> e.g. 32:33 is the last one
                # seq_till_chunk = torch.concat([torch.tensor([0]), cdiv(seq_lens_pending[num_decodes:], chunk_size).cumsum(0)])
                for seq_idx in range(state_indices_tensor_p.shape[0]):
                    pass 
                    all_seq_states = all_states[:,states_indices[seq_idx]:states_indices[seq_idx+1]]
                    states_at_blocks = torch.concat([
                        all_seq_states[:, state_stride - 1:(current_last_idx_p[seq_idx] -
                                                        current_first_idx_p[seq_idx]) *
                                state_stride:state_stride],
                        varlen_state[seq_idx].unsqueeze(0).unsqueeze(0)
                    ], 1)
                    if cache_strategy == "all":
                        ssm_state[state_indices_tensor_p[seq_idx, current_first_idx_p[seq_idx]:
                                                        current_last_idx_p[seq_idx] +
                                                        1]] = states_at_blocks
                    elif cache_strategy == "last":
                        ssm_state[
                            state_indices_tensor_p[:, current_last_idx_p[seq_idx] -
                                                1:]] = states_at_blocks[:, -2:]
            else:
                varlen_state = mamba_outputs
=======
                layer=self.prefix,
            )


            #print("preallocated_ssm_out_p: ", preallocated_ssm_out_p[0,:10])
            #print("varlen_state: ", varlen_state[0,0,0,:10])
>>>>>>> f950f2eb

                # update ssm states
                # - varlen state is (num_prefills, nheads, headdim, dstate)
                ssm_state[state_indices_tensor_p] = varlen_state

        # Process decode requests
        if has_decode:

            if cache_enabled:
                # # if at_block_boundary, load states from previous blocks:
                # at_block_boundary = mamba2_metadata.seq_lens \
                #     % mamba_block_size == 0
                # finished_blocks = attn_metadata.seq_lens[
                #     0] // mamba_block_size  #e.g. 1024:2 blocks; 1025:2 blocks
                input_block = cdiv(
                    attn_metadata.seq_lens[:num_decodes], mamba_block_size
                )  #e.g. 1024 -> 2nd block, 1025 -> 3rd block
                output_block = cdiv(
                    attn_metadata.seq_lens[:num_decodes] + 1, mamba_block_size
                )  #e.g. 1023 -> 2nd block, 1024 -> 3rd block

                state_indices_tensor_d_input = \
                    state_indices_tensor_d.gather(1, 
                        (input_block-1).unsqueeze(1)).squeeze(1)
                state_indices_tensor_d_output = \
                    state_indices_tensor_d.gather(1, 
                        (output_block-1).unsqueeze(1)).squeeze(1)

                # copy initial state to new location,
                # as update kernel works in place
                if (output_block > input_block).any():
                    conv_state[state_indices_tensor_d_output] = conv_state[
                        state_indices_tensor_d_input]
            else:
                # Without caching, read and write in-place to the same blocks:
                state_indices_tensor_d_input = state_indices_tensor_d
                state_indices_tensor_d_output = state_indices_tensor_d

            # 2. Convolution sequence transformation
            hidden_states_B_C_d = causal_conv1d_update(
                hidden_states_B_C_d,
                conv_state,
                conv_weights,
                self.conv1d.bias,
                self.activation,
                conv_state_indices=state_indices_tensor_d_output)

            hidden_states_d, B_d, C_d = split_hidden_states_B_C_fn(
                hidden_states_B_C_d)

            # 3. State Space Model sequence transformation
            n_groups = self.n_groups // self.tp_size
            A_d = self.A[:, None, ...][:, :, None].expand(
                -1, self.head_dim, self.ssm_state_size).to(dtype=torch.float32)
            dt_d = dt_d[:, :, None].expand(-1, -1, self.head_dim)
            dt_bias = self.dt_bias[:, None, ...].expand(-1, self.head_dim)
            D_d = self.D[:, None, ...].expand(-1, self.head_dim)
            B_d = B_d.view(-1, n_groups, B_d.shape[1] // n_groups)
            C_d = C_d.view(-1, n_groups, C_d.shape[1] // n_groups)
            hidden_states_d = hidden_states_d.view(
                -1, self.num_heads // self.tp_size, self.head_dim)

            # - the hidden is reshaped into (bs, num_heads, head_dim)
            # - mamba_cache_params.ssm_state's slots will be selected
            #   using state_indices_tensor_d
            # NOTE: final output is an in-place update of out tensor
            selective_state_update(
                ssm_state,
                hidden_states_d,
                dt_d,
                A_d,
                B_d,
                C_d,
                D_d,
                z=None,
                dt_bias=dt_bias,
                dt_softplus=True,
                state_batch_indices=state_indices_tensor_d_input,
                dst_state_batch_indices=state_indices_tensor_d_output,
                out=preallocated_ssm_out_d.view(num_decodes, -1,
                                                self.head_dim),
            )

        # 4. gated MLP
        # GatedRMSNorm internally applying SiLU to the gate
        # SiLU is applied internally before normalization, unlike standard
        # norm usage
        hidden_states = self.norm(preallocated_ssm_out,
                                  gate[:num_actual_tokens])

        # 5. Final linear projection
        output[:num_actual_tokens], _ = self.out_proj(hidden_states)

    def get_state_dtype(self) -> tuple[torch.dtype, torch.dtype]:
        assert self.model_config is not None
        assert self.cache_config is not None
        return MambaStateDtypeCalculator.mamba2_state_dtype(
            self.model_config.dtype,
            self.cache_config.mamba_cache_dtype,
            self.cache_config.mamba_ssm_cache_dtype,
        )

    def get_state_shape(self) -> tuple[tuple[int, ...], tuple[int, ...]]:
        return MambaStateShapeCalculator.mamba2_state_shape(
            intermediate_size=self.intermediate_size,
            tp_world_size=get_tensor_model_parallel_world_size(),
            n_groups=self.n_groups,
            num_heads=self.num_heads,
            head_dim=self.head_dim,
            state_size=self.ssm_state_size,
            conv_kernel=self.conv_kernel_size,
        )

    @property
    def mamba_type(self) -> str:
        return "mamba2"

    def get_attn_backend(self) -> type["AttentionBackend"]:
        from vllm.v1.attention.backends.mamba2_attn import (
            Mamba2AttentionBackend)
        return Mamba2AttentionBackend


def mamba_mixer2(
    hidden_states: torch.Tensor,
    output: torch.Tensor,
    layer_name: str,
    mup_vector: Optional[torch.Tensor] = None,
) -> None:
    forward_context: ForwardContext = get_forward_context()
    self = forward_context.no_compile_layers[layer_name]
    self.forward_cuda(hidden_states=hidden_states,
                      output=output,
                      mamba_cache_params=None,
                      mamba2_metadata=None,
                      mup_vector=mup_vector)


def mamba_mixer2_fake(
    hidden_states: torch.Tensor,
    output: torch.Tensor,
    layer_name: str,
    mup_vector: Optional[torch.Tensor] = None,
) -> None:
    return


direct_register_custom_op(
    op_name="mamba_mixer2",
    op_func=mamba_mixer2,
    mutates_args=["output"],
    fake_impl=mamba_mixer2_fake,
    dispatch_key=current_platform.dispatch_key,
)<|MERGE_RESOLUTION|>--- conflicted
+++ resolved
@@ -488,14 +488,11 @@
                 seq_idx_p = attn_metadata.seq_idx_p
                 chunk_indices_p = attn_metadata.chunk_indices_p
                 chunk_offsets_p = attn_metadata.chunk_offsets_p
-<<<<<<< HEAD
                 mamba_block_size = attn_metadata.cache_spec.block_size
                 cache_strategy = attn_metadata.cache_spec.cache_strategy
                 cache_enabled = (cache_strategy != 'disabled')
-=======
-                cu_chunk_seqlen_p = attn_metadata.cu_chunk_seqlen_p
-                last_chunk_p = attn_metadata.last_chunk_p
->>>>>>> f950f2eb
+                cu_chunk_seqlen_p = attn_metadata.cu_chunk_seqlen_p #TODO: from TPA
+                last_chunk_p = attn_metadata.last_chunk_p #TODO: from TPA
         else:
             conv_state = mamba_cache_params.conv_state
             ssm_state = mamba_cache_params.ssm_state
@@ -812,8 +809,8 @@
                 out=preallocated_ssm_out_p.view(1, num_prefill_tokens, -1,
                                                 self.head_dim),
                 state_dtype=ssm_state.dtype,
-<<<<<<< HEAD
-                seq_pad=seq_pad)
+                layer=self.prefix,
+            )
 
             if cache_enabled and num_prefills == 1:
                 states, varlen_state = mamba_outputs
@@ -883,16 +880,10 @@
                             state_indices_tensor_p[:, current_last_idx_p[seq_idx] -
                                                 1:]] = states_at_blocks[:, -2:]
             else:
+                #print("preallocated_ssm_out_p: ", preallocated_ssm_out_p[0,:10]) TODO
+                #print("varlen_state: ", varlen_state[0,0,0,:10]) TODO
+
                 varlen_state = mamba_outputs
-=======
-                layer=self.prefix,
-            )
-
-
-            #print("preallocated_ssm_out_p: ", preallocated_ssm_out_p[0,:10])
-            #print("varlen_state: ", varlen_state[0,0,0,:10])
->>>>>>> f950f2eb
-
                 # update ssm states
                 # - varlen state is (num_prefills, nheads, headdim, dstate)
                 ssm_state[state_indices_tensor_p] = varlen_state
