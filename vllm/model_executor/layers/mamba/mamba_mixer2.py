--- conflicted
+++ resolved
@@ -488,39 +488,7 @@
         # modes; they are computed at top-level model forward since they
         # stay the same and reused for all mamba layers in the same iteration
         attn_metadata: AttentionMetadata = forward_context.attn_metadata
-<<<<<<< HEAD
         cache_enabled = False
-        if envs.VLLM_USE_V1:
-            if attn_metadata is not None:
-                assert isinstance(attn_metadata, dict)
-                attn_metadata = attn_metadata[self.prefix]
-                mamba2_metadata = attn_metadata
-                assert isinstance(attn_metadata, Mamba2AttentionMetadata)
-                self_kv_cache = self.kv_cache[forward_context.virtual_engine]
-                # conv_state = (..., dim, width-1) yet contiguous along 'dim'
-                conv_state = self_kv_cache[0].transpose(-1, -2)
-                ssm_state = self_kv_cache[1]
-                state_indices_tensor = attn_metadata.state_indices_tensor
-                mamba_block_size = attn_metadata.cache_spec.block_size
-                cache_strategy = attn_metadata.cache_spec.cache_strategy
-                cache_enabled = (cache_strategy != 'disabled')
-                cu_chunk_seqlen_p = attn_metadata.cu_chunk_seqlen_p
-                last_chunk_p = attn_metadata.last_chunk_p
-        else:
-            conv_state = mamba_cache_params.conv_state
-            ssm_state = mamba_cache_params.ssm_state
-            state_indices_tensor = mamba_cache_params.state_indices_tensor
-
-        # Common members between V1 metadata and V0 metadata
-        if mamba2_metadata is not None:
-            has_initial_states_p = mamba2_metadata.has_initial_states_p
-            prep_initial_states = mamba2_metadata.prep_initial_states
-            chunk_size = mamba2_metadata.chunk_size
-            seq_idx_p = mamba2_metadata.seq_idx_p
-            chunk_indices_p = mamba2_metadata.chunk_indices_p
-            chunk_offsets_p = mamba2_metadata.chunk_offsets_p
-=======
-
         if attn_metadata is not None:
             assert isinstance(attn_metadata, dict)
             attn_metadata = attn_metadata[self.prefix]
@@ -537,7 +505,9 @@
             query_start_loc_p = attn_metadata.query_start_loc_p
             cu_chunk_seqlen_p = attn_metadata.cu_chunk_seqlen_p
             last_chunk_indices_p = attn_metadata.last_chunk_indices_p
->>>>>>> ef283548
+            mamba_block_size = attn_metadata.cache_spec.block_size
+            cache_strategy = attn_metadata.cache_spec.cache_strategy
+            cache_enabled = (cache_strategy != 'disabled')
 
         # 1. Gated MLP's linear projection
         projected_states, _ = self.in_proj(hidden_states)
@@ -606,7 +576,7 @@
             dim=0,
         )
 
-        if envs.VLLM_USE_V1 and cache_enabled:
+        if cache_enabled:
             # Split decodes and prefills:
             seq_lens_completed_d, seq_lens_completed_p = torch.split(
                 attn_metadata.seq_lens_completed, [num_decodes, num_prefills],
@@ -657,14 +627,6 @@
             #   pointed to by "state_indices_tensor"
             x = hidden_states_B_C_p.transpose(
                 0, 1)  # this is the form that causal-conv see
-<<<<<<< HEAD
-            if mamba2_metadata.cu_seqlen is None:
-                mamba2_metadata = update_metadata(x, query_start_loc_p,
-                                                  mamba2_metadata)
-            assert isinstance(mamba2_metadata.nums_dict, dict)
-
-=======
->>>>>>> ef283548
             hidden_states_B_C_p = causal_conv1d_fn(
                 x,
                 conv_weights,
@@ -673,16 +635,12 @@
                 conv_states=conv_state,
                 has_initial_state=has_initial_states_p,
                 cache_indices=state_indices_tensor_p,
-<<<<<<< HEAD
                 current_first_idx=current_first_idx_p,
                 current_last_idx=current_last_idx_p,
                 last_state_idx=last_state_idx_p,
                 seq_lens_completed=seq_lens_completed_p,
                 block_size_to_align=mamba_block_size,
-                metadata=mamba2_metadata,
-=======
                 metadata=attn_metadata,
->>>>>>> ef283548
                 query_start_loc=query_start_loc_p).transpose(
                     0, 1)[:num_prefill_tokens]
 
@@ -691,30 +649,18 @@
 
             # 3. State Space Model sequence transformation
             initial_states = None
-
             if (has_initial_states_p is not None and prep_initial_states):
-                # making a copy of the states
-                if envs.VLLM_USE_V1:
-                    kernel_ssm_indices = state_indices_tensor_p
-                    if cache_enabled:
-                        kernel_ssm_indices = state_indices_tensor_p.gather(
-                            1, last_state_idx_p.unsqueeze(1)).squeeze(1)
-                    initial_states = torch.where(
-                        has_initial_states_p[:, None, None, None],
-                        ssm_state[kernel_ssm_indices], 0)
-                else:
-                    initial_states = torch.where(
-                        has_initial_states_p[:, None, None, None],
-                        ssm_state[state_indices_tensor_p], 0)
+                kernel_ssm_indices = state_indices_tensor_p
+                if cache_enabled:
+                    kernel_ssm_indices = state_indices_tensor_p.gather(
+                        1, last_state_idx_p.unsqueeze(1)).squeeze(1)
+                initial_states = torch.where(
+                    has_initial_states_p[:, None, None, None],
+                    ssm_state[kernel_ssm_indices], 0)
 
             # NOTE: final output is an in-place update of out tensor
-<<<<<<< HEAD
-            mamba_outputs = mamba_chunk_scan_combined(
-                hidden_states_p.view(1, num_prefill_tokens,
-=======
             varlen_states = mamba_chunk_scan_combined_varlen(
                 hidden_states_p.view(num_prefill_tokens,
->>>>>>> ef283548
                                      self.num_heads // self.tp_size,
                                      self.head_dim),
                 dt_p,
@@ -730,25 +676,16 @@
                 seq_idx=seq_idx_p,
                 cu_seqlens=query_start_loc_p,
                 cu_chunk_seqlens=cu_chunk_seqlen_p,
-<<<<<<< HEAD
-                last_chunk=last_chunk_p,
+                last_chunk_indices=last_chunk_indices_p,
                 initial_states=initial_states,
                 return_intermediate_states=cache_enabled,
-                return_varlen_states=True,
-                return_final_states=False,
-=======
-                last_chunk_indices=last_chunk_indices_p,
-                initial_states=initial_states,
->>>>>>> ef283548
                 dt_softplus=True,
                 dt_limit=(0.0, float("inf")),
                 out=preallocated_ssm_out_p.view(num_prefill_tokens, -1,
                                                 self.head_dim),
                 state_dtype=ssm_state.dtype)
 
-<<<<<<< HEAD
             if cache_enabled:
-                states, _ = mamba_outputs
                 n_blocks_to_fill = current_last_idx_p - current_first_idx_p
                 # Save states for sequences with more than just the final state:
                 for seq_idx in (n_blocks_to_fill > 0).nonzero().squeeze(1):
@@ -761,38 +698,32 @@
                     #  mamba_block_size = 1024, chunk_size = 256
                     #  1024 // 256 - 1 --> chunks[3]
                     # But when last chunk wasn't block aligned:
-                    # - last_computed_token_block_offset[seq_idx] // chunk_size
+                    # - last_computed_offset_p[seq_idx] // chunk_size
                     # e.g. 1000 // 256 -> 3 completed --> store chunk[0]
                     # e.g. 513 // 256 -> 2 completed --> store chunk[1] (skip 1)
                     # e.g. 256 // 256 -> 1 completed --> store chunk[2] (skip 2)
                     # e.g. 10 // 256 -> 0 completed --> store chunk[3] (skip 3)
                     chunk_stride = mamba_block_size // chunk_size
-                    last_computed_token_block_offset = \
-                        attn_metadata.last_computed_token_block_offset
                     first_aligned_chunk = \
-                      torch.concat([torch.zeros(1, dtype=last_chunk_p.dtype, \
-                      device=last_chunk_p.device), last_chunk_p + 1])[seq_idx] \
+                      torch.concat([torch.zeros(1, \
+                                    dtype=last_chunk_indices_p.dtype, \
+                                    device=last_chunk_indices_p.device), \
+                                    last_chunk_indices_p + 1])[seq_idx] \
                        + chunk_stride - 1 \
-                       - last_computed_token_block_offset[seq_idx] // chunk_size
-                    from_where = states[
-                        0, first_aligned_chunk:first_aligned_chunk +
+                       - last_computed_offset_p[seq_idx] // chunk_size
+                    from_where = varlen_states[
+                        first_aligned_chunk:first_aligned_chunk +
                         n_blocks_to_fill[seq_idx] * chunk_stride:chunk_stride]
                     ssm_state[cache_blocks_to_fill] = from_where
 
                 #For all seqs, store the last state (Note: might be partial):
                 ssm_state[state_indices_tensor_p.gather(1,
                         current_last_idx_p.unsqueeze(1)).squeeze(1)] = \
-                    states[0, last_chunk_p]
+                    varlen_states[last_chunk_indices_p]
             else:
-                varlen_state = mamba_outputs
                 # update ssm states
-                # - varlen state is (num_prefills, nheads, headdim, dstate)
-                ssm_state[state_indices_tensor_p] = varlen_state
-=======
-            # update ssm states
-            # - varlen state is a (num_prefills, nheads, headdim, dstate) tensor
-            ssm_state[state_indices_tensor_p] = varlen_states
->>>>>>> ef283548
+                # - varlen state is a (num_prefills, nheads, headdim, dstate) tensor
+                ssm_state[state_indices_tensor_p] = varlen_states
 
         # Process decode requests
         if has_decode:
