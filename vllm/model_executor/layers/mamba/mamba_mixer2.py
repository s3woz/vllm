--- conflicted
+++ resolved
@@ -519,20 +519,11 @@
                 conv_state = self_kv_cache[0].transpose(-1, -2)
                 ssm_state = self_kv_cache[1]
                 state_indices_tensor = attn_metadata.state_indices_tensor
-<<<<<<< HEAD
-                has_initial_states_p = attn_metadata.has_initial_states_p
-                prep_initial_states = attn_metadata.prep_initial_states
-                chunk_size = attn_metadata.chunk_size
-                seq_idx_p = attn_metadata.seq_idx_p
-                chunk_indices_p = attn_metadata.chunk_indices_p
-                chunk_offsets_p = attn_metadata.chunk_offsets_p
                 mamba_block_size = attn_metadata.cache_spec.block_size
                 cache_strategy = attn_metadata.cache_spec.cache_strategy
                 cache_enabled = (cache_strategy != 'disabled')
                 cu_chunk_seqlen_p = attn_metadata.cu_chunk_seqlen_p
                 last_chunk_p = attn_metadata.last_chunk_p
-=======
->>>>>>> 2b856970
         else:
             conv_state = mamba_cache_params.conv_state
             ssm_state = mamba_cache_params.ssm_state
@@ -793,7 +784,6 @@
             initial_states = None
 
             if (has_initial_states_p is not None and prep_initial_states):
-<<<<<<< HEAD
                 # making a copy of the states
                 if envs.VLLM_USE_V1:
                     kernel_ssm_indices = state_indices_tensor_p
@@ -805,13 +795,8 @@
                         ssm_state[kernel_ssm_indices], 0)
                 else:
                     initial_states = torch.where(
-                        has_initial_states_p[:num_prefills, None, None, None],
+                        has_initial_states_p[:, None, None, None],
                         ssm_state[state_indices_tensor_p], 0)
-=======
-                initial_states = torch.where(
-                    has_initial_states_p[:, None, None, None],
-                    ssm_state[state_indices_tensor_p], 0)
->>>>>>> 2b856970
 
             # NOTE: final output is an in-place update of out tensor
             mamba_outputs = mamba_chunk_scan_combined(
