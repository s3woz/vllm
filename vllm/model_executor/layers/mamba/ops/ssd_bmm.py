# SPDX-License-Identifier: Apache-2.0
# SPDX-FileCopyrightText: Copyright contributors to the vLLM project

# Copyright (c) 2024, Tri Dao, Albert Gu.
# Adapted from https://github.com/state-spaces/mamba/blob/v2.2.4/mamba_ssm/ops/triton/ssd_bmm.py

# ruff: noqa: E501,SIM102

import torch

from vllm.triton_utils import tl, triton


@triton.autotune(
    configs=[
        triton.Config(
            {
                'BLOCK_SIZE_M': 128,
                'BLOCK_SIZE_N': 256,
                'BLOCK_SIZE_K': 64
            },
            num_stages=3,
            num_warps=8),
        triton.Config(
            {
                'BLOCK_SIZE_M': 64,
                'BLOCK_SIZE_N': 256,
                'BLOCK_SIZE_K': 32
            },
            num_stages=4,
            num_warps=4),
        triton.Config(
            {
                'BLOCK_SIZE_M': 128,
                'BLOCK_SIZE_N': 128,
                'BLOCK_SIZE_K': 32
            },
            num_stages=4,
            num_warps=4),
        triton.Config(
            {
                'BLOCK_SIZE_M': 128,
                'BLOCK_SIZE_N': 64,
                'BLOCK_SIZE_K': 32
            },
            num_stages=4,
            num_warps=4),
        triton.Config(
            {
                'BLOCK_SIZE_M': 64,
                'BLOCK_SIZE_N': 128,
                'BLOCK_SIZE_K': 32
            },
            num_stages=4,
            num_warps=4),
        triton.Config(
            {
                'BLOCK_SIZE_M': 128,
                'BLOCK_SIZE_N': 32,
                'BLOCK_SIZE_K': 32
            },
            num_stages=4,
            num_warps=4),
        triton.Config(
            {
                'BLOCK_SIZE_M': 64,
                'BLOCK_SIZE_N': 32,
                'BLOCK_SIZE_K': 32
            },
            num_stages=5,
            num_warps=2),
        triton.Config(
            {
                'BLOCK_SIZE_M': 32,
                'BLOCK_SIZE_N': 64,
                'BLOCK_SIZE_K': 32
            },
            num_stages=5,
            num_warps=2),
        triton.Config(
            {
                'BLOCK_SIZE_M': 64,
                'BLOCK_SIZE_N': 64,
                'BLOCK_SIZE_K': 32
            },
            num_stages=4,
            num_warps=2),
    ],
    key=['chunk_size', 'K', 'IS_CAUSAL'],
)
@triton.jit
def _bmm_chunk_fwd_kernel(
    # Pointers to matrices
    a_ptr,
    b_ptr,
    out_ptr,
<<<<<<< HEAD
    seq_idx_ptr,
=======
>>>>>>> ef283548
    cu_chunk_seqlens_ptr,
    # Matrix dimensions
    seqlen,
    chunk_size: tl.constexpr,
    K: tl.constexpr,
    ngroups: tl.constexpr,
    stride_a_seqlen: tl.int64,
    stride_a_head: tl.int64,
    stride_ak: tl.constexpr,
    stride_b_seqlen: tl.int64,
    stride_b_head: tl.int64,
    stride_bk: tl.constexpr,
    stride_out_chunk: tl.int64,
    stride_out_head: tl.int64,
    stride_outm: tl.int64,
    stride_outn: tl.constexpr,
    # Meta-parameters
    IS_CAUSAL: tl.constexpr,
    dot_dtype: tl.constexpr,
    BLOCK_SIZE_M: tl.constexpr,
    BLOCK_SIZE_N: tl.constexpr,
    BLOCK_SIZE_K: tl.constexpr,
):
    pid_ch = tl.program_id(axis=1).to(tl.int64)
    pid_c = pid_ch // ngroups
    pid_h = pid_ch - pid_c * ngroups
    num_pid_n = tl.cdiv(chunk_size, BLOCK_SIZE_N)
    pid_m = tl.program_id(axis=0) // num_pid_n
    pid_n = tl.program_id(axis=0) % num_pid_n
    if IS_CAUSAL:
        if pid_n * BLOCK_SIZE_N >= (pid_m + 1) * BLOCK_SIZE_M:
            return

    chunk_seqlen_start = tl.load(cu_chunk_seqlens_ptr + pid_c)
    chunk_seqlen_end = tl.load(cu_chunk_seqlens_ptr + pid_c + 1)

<<<<<<< HEAD
    a_ptr += pid_b * stride_a_batch + chunk_seqlen_start * stride_a_seqlen + pid_h * stride_a_head
    b_ptr += pid_b * stride_b_batch + chunk_seqlen_start * stride_b_seqlen + pid_h * stride_b_head
=======
    a_ptr += chunk_seqlen_start * stride_a_seqlen + pid_h * stride_a_head
    b_ptr += chunk_seqlen_start * stride_b_seqlen + pid_h * stride_b_head
>>>>>>> ef283548

    offs_m = pid_m * BLOCK_SIZE_M + tl.arange(0, BLOCK_SIZE_M)
    offs_n = pid_n * BLOCK_SIZE_N + tl.arange(0, BLOCK_SIZE_N)
    offs_k = tl.arange(0, BLOCK_SIZE_K)
    a_ptrs = a_ptr + (offs_m[:, None] * stride_a_seqlen +
                      offs_k[None, :] * stride_ak)
    b_ptrs = b_ptr + (offs_k[:, None] * stride_bk +
                      offs_n[None, :] * stride_b_seqlen)
    chunk_size_limit = chunk_seqlen_end - chunk_seqlen_start

    acc = tl.zeros((BLOCK_SIZE_M, BLOCK_SIZE_N), dtype=tl.float32)

    # compute a * b.T
    for k in range(0, tl.cdiv(K, BLOCK_SIZE_K)):
        a = tl.load(a_ptrs,
                    mask=(offs_m[:, None] < chunk_size_limit) &
                    (offs_k[None, :] < K - k * BLOCK_SIZE_K),
                    other=0.0).to(dot_dtype)
        b = tl.load(b_ptrs,
                    mask=(offs_k[:, None] < K - k * BLOCK_SIZE_K) &
                    (offs_n[None, :] < chunk_size_limit),
                    other=0.0).to(dot_dtype)
        acc += tl.dot(a, b)
        a_ptrs += BLOCK_SIZE_K * stride_ak
        b_ptrs += BLOCK_SIZE_K * stride_bk

    offs_m = pid_m * BLOCK_SIZE_M + tl.arange(0, BLOCK_SIZE_M)
    offs_n = pid_n * BLOCK_SIZE_N + tl.arange(0, BLOCK_SIZE_N)
<<<<<<< HEAD
    out = acc.to(out_ptr.dtype.element_ty)
=======
>>>>>>> ef283548

    out = acc.to(out_ptr.dtype.element_ty)
    out_ptr += pid_c * stride_out_chunk + pid_h * stride_out_head
    out_ptrs = out_ptr + (stride_outm * offs_m[:, None] +
                          offs_n[None, :] * stride_outn)
    tl.store(out_ptrs,
             out,
             mask=(offs_m[:, None] < chunk_size) &
             (offs_n[None, :] < chunk_size))


def _bmm_chunk_fwd(a,
                   b,
                   chunk_size,
                   cu_chunk_seqlens,
<<<<<<< HEAD
                   seq_idx=None,
=======
>>>>>>> ef283548
                   causal=False,
                   output_dtype=None):
    """
    Argument:
        a: (seqlen, ngroups, k)
        b: (seqlen, ngroups, k)
        chunk_size: int
        cu_chunk_seq_lens: (nchunks+1,)
        causal: if True, then out[i, j] for i > j will be arbitrary, only out[i, j] for i <= j are
            guaranteed to be correct.
    Return:
        out: (nchunks, ngroups, chunk_size, chunk_size)
    """
    seqlen, ngroups, k = a.shape
    assert b.shape == a.shape
    if a.stride(-1) != 1 and a.stride(0) != 1:
        a = a.contiguous()
    if b.stride(-1) != 1 and b.stride(0) != 1:
        b = b.contiguous()
<<<<<<< HEAD
=======

>>>>>>> ef283548
    nchunks = len(cu_chunk_seqlens) - 1
    # Allocates output.
    out_dtype = a.dtype if output_dtype is None else output_dtype
    out = torch.empty((nchunks, ngroups, chunk_size, chunk_size),
                      device=a.device,
                      dtype=out_dtype)
    dot_dtype = (tl.bfloat16
                 if a.dtype == torch.bfloat16 or b.dtype == torch.bfloat16 else
                 (tl.float16 if a.dtype == torch.float16
                  or b.dtype == torch.float16 else tl.float32))
    grid = lambda META: (triton.cdiv(
        chunk_size, META['BLOCK_SIZE_M']) * triton.cdiv(
            chunk_size, META['BLOCK_SIZE_N']), nchunks * ngroups)
    with torch.cuda.device(a.device.index):
        _bmm_chunk_fwd_kernel[grid](
<<<<<<< HEAD
            a,
            b,
            out,
            seq_idx,
            cu_chunk_seqlens,
            seqlen,
            chunk_size,
            k,
            ngroups if has_groups else 1,
            a.stride(0),
            a.stride(1),
            0 if not has_groups else a.stride(2),
            a.stride(-1),
            b.stride(0),
            b.stride(1),
            0 if not has_groups else b.stride(2),
            b.stride(-1),
            out.stride(0),
            out.stride(1),
            0 if not has_groups else out.stride(2),
            out.stride(-2),
            out.stride(-1),
            *((seq_idx.stride(0),
               seq_idx.stride(1)) if seq_idx is not None else (0, 0)),
            causal,
            dot_dtype,
            HAS_SEQ_IDX=seq_idx is not None,
=======
            a_ptr=a,
            b_ptr=b,
            out_ptr=out,
            cu_chunk_seqlens_ptr=cu_chunk_seqlens,
            seqlen=seqlen,
            chunk_size=chunk_size,
            K=k,
            ngroups=ngroups,
            stride_a_seqlen=a.stride(0),
            stride_a_head=a.stride(1),
            stride_ak=a.stride(2),
            stride_b_seqlen=b.stride(0),
            stride_b_head=b.stride(1),
            stride_bk=b.stride(2),
            stride_out_chunk=out.stride(0),
            stride_out_head=out.stride(1),
            stride_outm=out.stride(-2),
            stride_outn=out.stride(-1),
            IS_CAUSAL=causal,
            dot_dtype=dot_dtype,
>>>>>>> ef283548
        )
    return out<|MERGE_RESOLUTION|>--- conflicted
+++ resolved
@@ -94,10 +94,6 @@
     a_ptr,
     b_ptr,
     out_ptr,
-<<<<<<< HEAD
-    seq_idx_ptr,
-=======
->>>>>>> ef283548
     cu_chunk_seqlens_ptr,
     # Matrix dimensions
     seqlen,
@@ -134,13 +130,8 @@
     chunk_seqlen_start = tl.load(cu_chunk_seqlens_ptr + pid_c)
     chunk_seqlen_end = tl.load(cu_chunk_seqlens_ptr + pid_c + 1)
 
-<<<<<<< HEAD
-    a_ptr += pid_b * stride_a_batch + chunk_seqlen_start * stride_a_seqlen + pid_h * stride_a_head
-    b_ptr += pid_b * stride_b_batch + chunk_seqlen_start * stride_b_seqlen + pid_h * stride_b_head
-=======
     a_ptr += chunk_seqlen_start * stride_a_seqlen + pid_h * stride_a_head
     b_ptr += chunk_seqlen_start * stride_b_seqlen + pid_h * stride_b_head
->>>>>>> ef283548
 
     offs_m = pid_m * BLOCK_SIZE_M + tl.arange(0, BLOCK_SIZE_M)
     offs_n = pid_n * BLOCK_SIZE_N + tl.arange(0, BLOCK_SIZE_N)
@@ -169,10 +160,6 @@
 
     offs_m = pid_m * BLOCK_SIZE_M + tl.arange(0, BLOCK_SIZE_M)
     offs_n = pid_n * BLOCK_SIZE_N + tl.arange(0, BLOCK_SIZE_N)
-<<<<<<< HEAD
-    out = acc.to(out_ptr.dtype.element_ty)
-=======
->>>>>>> ef283548
 
     out = acc.to(out_ptr.dtype.element_ty)
     out_ptr += pid_c * stride_out_chunk + pid_h * stride_out_head
@@ -188,10 +175,6 @@
                    b,
                    chunk_size,
                    cu_chunk_seqlens,
-<<<<<<< HEAD
-                   seq_idx=None,
-=======
->>>>>>> ef283548
                    causal=False,
                    output_dtype=None):
     """
@@ -211,10 +194,7 @@
         a = a.contiguous()
     if b.stride(-1) != 1 and b.stride(0) != 1:
         b = b.contiguous()
-<<<<<<< HEAD
-=======
-
->>>>>>> ef283548
+
     nchunks = len(cu_chunk_seqlens) - 1
     # Allocates output.
     out_dtype = a.dtype if output_dtype is None else output_dtype
@@ -230,35 +210,6 @@
             chunk_size, META['BLOCK_SIZE_N']), nchunks * ngroups)
     with torch.cuda.device(a.device.index):
         _bmm_chunk_fwd_kernel[grid](
-<<<<<<< HEAD
-            a,
-            b,
-            out,
-            seq_idx,
-            cu_chunk_seqlens,
-            seqlen,
-            chunk_size,
-            k,
-            ngroups if has_groups else 1,
-            a.stride(0),
-            a.stride(1),
-            0 if not has_groups else a.stride(2),
-            a.stride(-1),
-            b.stride(0),
-            b.stride(1),
-            0 if not has_groups else b.stride(2),
-            b.stride(-1),
-            out.stride(0),
-            out.stride(1),
-            0 if not has_groups else out.stride(2),
-            out.stride(-2),
-            out.stride(-1),
-            *((seq_idx.stride(0),
-               seq_idx.stride(1)) if seq_idx is not None else (0, 0)),
-            causal,
-            dot_dtype,
-            HAS_SEQ_IDX=seq_idx is not None,
-=======
             a_ptr=a,
             b_ptr=b,
             out_ptr=out,
@@ -279,6 +230,5 @@
             stride_outn=out.stride(-1),
             IS_CAUSAL=causal,
             dot_dtype=dot_dtype,
->>>>>>> ef283548
         )
     return out