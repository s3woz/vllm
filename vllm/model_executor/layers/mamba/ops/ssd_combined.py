--- conflicted
+++ resolved
@@ -45,11 +45,7 @@
                                    dt_limit=(0.0, float("inf")),
                                    state_dtype=None,
                                    out=None,
-<<<<<<< HEAD
-                                   org_cu_seqlens=None):
-=======
                                    layer=None):
->>>>>>> f950f2eb
     assert is_int_pow_2(chunk_size), "chunk_size must be integer power of 2"
     batch, seqlen, nheads, headdim = x.shape
     _, _, ngroups, dstate = B.shape
@@ -216,30 +212,11 @@
     if cu_seqlens is None:
         return out_x, dt, dA_cumsum, states, final_states
     else:
-<<<<<<< HEAD
-        assert batch == 1, "passing cu_seqlens to get the varlen states is only supported if batch dimension is 1"    
-        if org_cu_seqlens is not None:
-            # Padding logic:
-            # The varlen_state, i.e., last state of the request, for the first request is wrong.
-            # The reason for this is that the varlen state is computed for the full last chunk and not for the partial chunk
-            # The workaround solution is that the cu_seqlens[1] needs to be corrected to be the original cu_seq_len
-            cu_seqlens[1] = org_cu_seqlens[1]
-        varlen_states = chunk_state_varlen(
-            B.squeeze(0),
-            x.squeeze(0),
-            dt.squeeze(0),
-            dA_cumsum.squeeze(0),
-            cu_seqlens,
-            states.squeeze(0),
-            initial_states=initial_states,
-        )
-=======
         assert batch == 1, "passing cu_seqlens to get the varlen states is only supported if batch dimension is 1"
         #print("last_chunk: ", last_chunk)
         varlen_states = states[:, last_chunk, ...].clone().squeeze(0)
         #print("varlen_states: ", varlen_states[0,0,0,:10])
         final_states = states[:, -1, ...]
->>>>>>> f950f2eb
         return out_x, dt, dA_cumsum, states, final_states, varlen_states
 
 
@@ -266,11 +243,7 @@
                               return_final_states=False,
                               return_varlen_states=False,
                               state_dtype=None,
-<<<<<<< HEAD
-                              seq_pad=None):
-=======
                               layer=None):
->>>>>>> f950f2eb
     """
     Argument:
         x: (batch, seqlen, nheads, headdim)
@@ -295,40 +268,6 @@
         cu_seqlens = None
     else:
         assert cu_seqlens is not None, "cu_seqlens must be provided if return_varlen_states is True"
-        org_cu_seqlens = cu_seqlens
-        # Padding logic used by prefix caching:
-        if seq_pad is not None and seq_pad.sum() > 0:
-            pass #Padding needed
-            seq_pad[-1] = 0 #never pad last
-            def pad(v):
-                v2 = []
-                for idx in torch.arange(len(cu_seqlens)-1):
-                    v2.append(v[:, cu_seqlens[idx]:cu_seqlens[idx+1]])
-                    v2.append(v[:, cu_seqlens[idx]:cu_seqlens[idx]+1].repeat_interleave(seq_pad[idx], 1)) #last value pad
-                    #v2.append(torch.zeros_like(x[:,0:1]).repeat_interleave(seq_pad[idx], 1)) #zero pad
-                return torch.cat(v2[:-1], 1) #don't need to pad the last
-                        
-            x = pad(x)
-            dt = pad(dt)
-            B = pad(B)
-            C = pad(C)
-            seq_idx = pad(seq_idx)
-            
-            # adjust the cu_seqlens
-            org_cu_seqlens = cu_seqlens
-            cu_seqlens = cu_seqlens.clone()
-            cu_seqlens[1:] = cu_seqlens[1:] + seq_pad.cumsum(0)
-
-            # no shared chunks -> just feed an incremental list, no offsets
-            chunk_indices = torch.arange(-(- x.shape[1] // chunk_size), device=x.device)
-            chunk_offsets = torch.zeros_like(chunk_indices, device=x.device)
-
-            # Return by value - we need to store the old tensor
-            org_out = out
-            # allocate a new larger tensor
-            out = torch.zeros_like(x)
-            # and after the kernel write back the results        
-            
     out_x, dt_out, dA_cumsum, states, final_states, *rest = _mamba_chunk_scan_combined_fwd(
         x,
         dt,
@@ -350,21 +289,7 @@
         dt_limit=dt_limit,
         out=out,
         state_dtype=state_dtype,
-<<<<<<< HEAD
-        org_cu_seqlens=org_cu_seqlens)
-    
-    # Padding logic used by prefix caching:
-    if return_varlen_states and seq_pad is not None and seq_pad.sum() > 0:
-        #unpad the output and write to the originally passed tensor:
-        offset = 0
-        for idx in torch.arange(len(org_cu_seqlens)-1):
-            org_out[0, org_cu_seqlens[idx]:org_cu_seqlens[idx+1]] = \
-                out[0, offset+org_cu_seqlens[idx]:offset+org_cu_seqlens[idx+1]]
-            offset += seq_pad[idx]
-
-=======
         layer=layer)
->>>>>>> f950f2eb
     if not return_varlen_states:
         if not return_final_states:
             return
