# SPDX-License-Identifier: Apache-2.0
# SPDX-FileCopyrightText: Copyright contributors to the vLLM project

# Copyright (c) 2024, Tri Dao, Albert Gu.
# Adapted from https://github.com/state-spaces/mamba/blob/v2.2.4/mamba_ssm/ops/triton/ssd_combined.py

# ruff: noqa: E501

import torch
from einops import rearrange
from packaging import version

from vllm.triton_utils import triton

from .ssd_bmm import _bmm_chunk_fwd
from .ssd_chunk_scan import _chunk_scan_fwd
from .ssd_chunk_state import _chunk_cumsum_fwd, _chunk_state_fwd
from .ssd_state_passing import _state_passing_fwd

TRITON_22 = version.parse(triton.__version__) >= version.parse('2.2.0')


def is_int_pow_2(n):
    return isinstance(n, int) and n > 0 and (n & (n - 1)) == 0


def _mamba_chunk_scan_combined_fwd(x,
                                   dt,
                                   A,
                                   B,
                                   C,
                                   chunk_size,
                                   out,
                                   D=None,
                                   z=None,
                                   dt_bias=None,
                                   initial_states=None,
                                   seq_idx=None,
                                   cu_seqlens=None,
                                   cu_chunk_seqlens=None,
<<<<<<< HEAD
                                   last_chunk=None,
=======
                                   last_chunk_indices=None,
>>>>>>> ef283548
                                   dt_softplus=False,
                                   dt_limit=(0.0, float("inf")),
                                   state_dtype=None):
    assert is_int_pow_2(chunk_size), "chunk_size must be integer power of 2"
    seqlen, nheads, headdim = x.shape
    _, ngroups, dstate = B.shape
    assert nheads % ngroups == 0
    assert B.shape == (seqlen, ngroups, dstate)
    assert dt.shape == (seqlen, nheads)
    assert A.shape == (nheads, )
    assert C.shape == B.shape
    if z is not None:
        assert z.shape == x.shape
    if D is not None:
        assert D.shape == (nheads, headdim) or D.shape == (nheads, )
    if seq_idx is not None:
        assert seq_idx.shape == (cu_chunk_seqlens.shape[0] - 1, )
    if B.stride(-1) != 1:
        B = B.contiguous()
    if C.stride(-1) != 1:
        C = C.contiguous()
    if x.stride(-1) != 1 and x.stride(
            0) != 1:  # Either M or K dimension should be contiguous
        x = x.contiguous()
    if z is not None and z.stride(-1) != 1 and z.stride(
            0) != 1:  # Either M or K dimension should be contiguous
        z = z.contiguous()
    if D is not None and D.stride(-1) != 1:
        D = D.contiguous()
    assert cu_seqlens is not None, "Assuming varlen input - must supply cu_seqlens"

    if initial_states is not None:
        assert initial_states.shape == (len(cu_seqlens) - 1, nheads, headdim,
                                        dstate)

    # This function executes 5 sub-functions for computing mamba
    # - a good resource is the blog https://goombalab.github.io/blog/2024/mamba2-part3-algorithm/
    #   which has a minimal implementation to understand the below operations
    # - as explained by the blog, mamba is a special case of causal attention
    # - the idea is to chunk the attention matrix and compute each
    #   submatrix separately using different optimizations.
    # - see the blog and paper for a visualization of the submatrices
    #   which we refer to in the comments below

    # 1. Compute chunked cumsum of A * dt
    # - here dt may go through a softplus activation
    dA_cumsum, dt = _chunk_cumsum_fwd(dt,
                                      A,
                                      chunk_size,
                                      cu_chunk_seqlens,
                                      dt_bias=dt_bias,
                                      dt_softplus=dt_softplus,
                                      dt_limit=dt_limit)

    # 2. Compute the state for each intra-chunk
    # (right term of low-rank factorization of off-diagonal blocks; B terms)
    states = _chunk_state_fwd(B,
                              x,
                              dt,
                              dA_cumsum,
                              cu_chunk_seqlens,
<<<<<<< HEAD
                              seq_idx=seq_idx,
=======
>>>>>>> ef283548
                              states_in_fp32=True)

    # 3. Compute the inter-chunk SSM recurrence; produces correct SSM states at chunk boundaries
    # (middle term of factorization of off-diag blocks; A terms)
    # - for handling chunked prefill, this requires i) initial_states and
    #   ii) seq_idx to be all specified.
    # - When a new seq_idx is detected, we will stop passing the prev_state
    #   and switch accordingly to the init_state corresponding to the new seq_idx.
<<<<<<< HEAD
    # - We will also make sure that the dA_cumsum is taken only from the start of the
    #   sequence (hence we need the full dA_cumsum tensor and not just the values at chunk boundaries)
    # - this will ensure that states will be updated with the rightmost flushed seq_idx
    #   of the previous chunk. This implies that the first chunk of states is either 0
    #   or equal to init_states of the first example.
    states = _state_passing_fwd(
        rearrange(states, "... p n -> ... (p n)"),
        dA_cumsum,
=======
    states = _state_passing_fwd(
        rearrange(states, "... p n -> ... (p n)"),
        dA_cumsum,  # (nheads, nchunks, chunk_size)
>>>>>>> ef283548
        cu_chunk_seqlens,
        initial_states=rearrange(initial_states, "... p n -> ... (p n)")
        if initial_states is not None else
        None,  # (batch, nheads, headdim*dstate)
        seq_idx=seq_idx,
<<<<<<< HEAD
        chunk_size=chunk_size,
        out_dtype=state_dtype if state_dtype is not None else C.dtype,
        is_cont_batched=cu_seqlens is not None,
        chunk_offsets=chunk_offsets)
=======
        out_dtype=state_dtype if state_dtype is not None else C.dtype)
>>>>>>> ef283548
    states = rearrange(states, "... (p n) -> ... p n", n=dstate)

    # 4. Compute batched matrix multiply for C_j^T B_i terms
    CB = _bmm_chunk_fwd(C,
                        B,
                        chunk_size,
                        cu_chunk_seqlens,
<<<<<<< HEAD
                        seq_idx=seq_idx,
=======
>>>>>>> ef283548
                        output_dtype=torch.float32)

    # 5. Scan and compute the diagonal blocks, taking into
    #    account past causal states.
    # - if initial states are provided, then states information will be
    #   augmented with initial_states.
    # - to do this properly, we need to account for example changes in
    #   the continuous batch, therefore we introduce pseudo chunks, which is
    #   a chunk that is split up each time an example changes.
    # - in each (pseudo) chunk, we detect if the previous (pseudo) chunk had
    #   a seq_idx change, in which case we take states information from
    #   init_states.
    _chunk_scan_fwd(
        CB,
        x,
        dt,
        dA_cumsum,
        C,
        states,
        cu_chunk_seqlens,
<<<<<<< HEAD
=======
        out,  # in-place update
        seq_idx,
>>>>>>> ef283548
        D=D,
        z=z,
        initial_states=initial_states,
    )
<<<<<<< HEAD
    final_states = states[:, -1, ...]
    if cu_seqlens is None:
        return out_x, dt, dA_cumsum, states, final_states
    else:
        assert batch == 1, "passing cu_seqlens to get the varlen states is only supported if batch dimension is 1"
        varlen_states = states[:, last_chunk, ...].clone().squeeze(0)
        return out_x, dt, dA_cumsum, states, final_states, varlen_states


def mamba_chunk_scan_combined(x,
                              dt,
                              A,
                              B,
                              C,
                              chunk_size,
                              D=None,
                              z=None,
                              dt_bias=None,
                              initial_states=None,
                              seq_idx=None,
                              chunk_indices=None,
                              chunk_offsets=None,
                              cu_seqlens=None,
                              cu_chunk_seqlens=None,
                              last_chunk=None,
                              dt_softplus=False,
                              dt_limit=(0.0, float("inf")),
                              return_intermediate_states=False,
                              out=None,
                              return_final_states=False,
                              return_varlen_states=False,
                              state_dtype=None):
=======

    return states[last_chunk_indices]


def mamba_chunk_scan_combined_varlen(
        x,
        dt,
        A,
        B,
        C,
        chunk_size,
        cu_seqlens,
        cu_chunk_seqlens,
        last_chunk_indices,
        seq_idx,
        out,
        D=None,
        z=None,
        dt_bias=None,
        initial_states=None,
        dt_softplus=False,
        dt_limit=(0.0, float("inf")),
        state_dtype=None,
):
>>>>>>> ef283548
    """
    Argument:
        x: (seqlen, nheads, headdim)
        dt: (seqlen, nheads)
        A: (nheads)
        B: (seqlen, ngroups, dstate)
        C: (seqlen, ngroups, dstate)
        chunk_size: int
        cu_seqlens: (batch + 1,)
        cu_chunk_seqlens: (nchunks + 1,)
        last_chunk_indices: (batch,)
        seq_idx: (nchunks,)
        out: (seqlen, nheads, headdim) preallocated output tensor
        D: (nheads, headdim) or (nheads,)
        z: (seqlen, nheads, headdim)
        dt_bias: (nheads,)
        initial_states: (batch, nheads, headdim, dstate)
<<<<<<< HEAD
        seq_idx: (batch, seqlen)
        cu_seqlens: (num_sequences + 1) or None, only used if return_varlen_states is True
        cu_chunk_seqlens: (num_chunks + 1)
=======
>>>>>>> ef283548
        dt_softplus: Whether to apply softplus to dt
        out: (seqlen, nheads, headdim) preallocated output tensor
        state_dtype: The data type of the ssm state
    Return:
        varlen_states: (batch, nheads, headdim, dstate)
    """

    assert cu_seqlens is not None, "cu_seqlens must be provided assuming varlen input"
    assert seq_idx is not None

    varlen_states = _mamba_chunk_scan_combined_fwd(
        x,
        dt,
        A,
        B,
        C,
        chunk_size,
        out,
        D=D,
        z=z,
        dt_bias=dt_bias,
        initial_states=initial_states,
        seq_idx=seq_idx,
        cu_seqlens=cu_seqlens,
        cu_chunk_seqlens=cu_chunk_seqlens,
<<<<<<< HEAD
        last_chunk=last_chunk,
=======
        last_chunk_indices=last_chunk_indices,
>>>>>>> ef283548
        dt_softplus=dt_softplus,
        dt_limit=dt_limit,
        state_dtype=state_dtype)
<<<<<<< HEAD
    if not return_varlen_states:
        if not return_final_states:
            return
        else:
            return final_states
    else:
        varlen_states = rest[0]
        if return_final_states:
            return (final_states, varlen_states)
        elif return_intermediate_states:
            return (states, varlen_states)
        else:
            return (varlen_states)
=======

    return varlen_states
>>>>>>> ef283548
<|MERGE_RESOLUTION|>--- conflicted
+++ resolved
@@ -35,14 +35,11 @@
                                    z=None,
                                    dt_bias=None,
                                    initial_states=None,
+                                   return_intermediate_states=False,
                                    seq_idx=None,
                                    cu_seqlens=None,
                                    cu_chunk_seqlens=None,
-<<<<<<< HEAD
-                                   last_chunk=None,
-=======
                                    last_chunk_indices=None,
->>>>>>> ef283548
                                    dt_softplus=False,
                                    dt_limit=(0.0, float("inf")),
                                    state_dtype=None):
@@ -104,10 +101,6 @@
                               dt,
                               dA_cumsum,
                               cu_chunk_seqlens,
-<<<<<<< HEAD
-                              seq_idx=seq_idx,
-=======
->>>>>>> ef283548
                               states_in_fp32=True)
 
     # 3. Compute the inter-chunk SSM recurrence; produces correct SSM states at chunk boundaries
@@ -116,33 +109,15 @@
     #   ii) seq_idx to be all specified.
     # - When a new seq_idx is detected, we will stop passing the prev_state
     #   and switch accordingly to the init_state corresponding to the new seq_idx.
-<<<<<<< HEAD
-    # - We will also make sure that the dA_cumsum is taken only from the start of the
-    #   sequence (hence we need the full dA_cumsum tensor and not just the values at chunk boundaries)
-    # - this will ensure that states will be updated with the rightmost flushed seq_idx
-    #   of the previous chunk. This implies that the first chunk of states is either 0
-    #   or equal to init_states of the first example.
-    states = _state_passing_fwd(
-        rearrange(states, "... p n -> ... (p n)"),
-        dA_cumsum,
-=======
     states = _state_passing_fwd(
         rearrange(states, "... p n -> ... (p n)"),
         dA_cumsum,  # (nheads, nchunks, chunk_size)
->>>>>>> ef283548
         cu_chunk_seqlens,
         initial_states=rearrange(initial_states, "... p n -> ... (p n)")
         if initial_states is not None else
         None,  # (batch, nheads, headdim*dstate)
         seq_idx=seq_idx,
-<<<<<<< HEAD
-        chunk_size=chunk_size,
-        out_dtype=state_dtype if state_dtype is not None else C.dtype,
-        is_cont_batched=cu_seqlens is not None,
-        chunk_offsets=chunk_offsets)
-=======
         out_dtype=state_dtype if state_dtype is not None else C.dtype)
->>>>>>> ef283548
     states = rearrange(states, "... (p n) -> ... p n", n=dstate)
 
     # 4. Compute batched matrix multiply for C_j^T B_i terms
@@ -150,10 +125,6 @@
                         B,
                         chunk_size,
                         cu_chunk_seqlens,
-<<<<<<< HEAD
-                        seq_idx=seq_idx,
-=======
->>>>>>> ef283548
                         output_dtype=torch.float32)
 
     # 5. Scan and compute the diagonal blocks, taking into
@@ -174,51 +145,17 @@
         C,
         states,
         cu_chunk_seqlens,
-<<<<<<< HEAD
-=======
         out,  # in-place update
         seq_idx,
->>>>>>> ef283548
         D=D,
         z=z,
         initial_states=initial_states,
     )
-<<<<<<< HEAD
-    final_states = states[:, -1, ...]
-    if cu_seqlens is None:
-        return out_x, dt, dA_cumsum, states, final_states
+    
+    if return_intermediate_states:
+        return states
     else:
-        assert batch == 1, "passing cu_seqlens to get the varlen states is only supported if batch dimension is 1"
-        varlen_states = states[:, last_chunk, ...].clone().squeeze(0)
-        return out_x, dt, dA_cumsum, states, final_states, varlen_states
-
-
-def mamba_chunk_scan_combined(x,
-                              dt,
-                              A,
-                              B,
-                              C,
-                              chunk_size,
-                              D=None,
-                              z=None,
-                              dt_bias=None,
-                              initial_states=None,
-                              seq_idx=None,
-                              chunk_indices=None,
-                              chunk_offsets=None,
-                              cu_seqlens=None,
-                              cu_chunk_seqlens=None,
-                              last_chunk=None,
-                              dt_softplus=False,
-                              dt_limit=(0.0, float("inf")),
-                              return_intermediate_states=False,
-                              out=None,
-                              return_final_states=False,
-                              return_varlen_states=False,
-                              state_dtype=None):
-=======
-
-    return states[last_chunk_indices]
+        return states[last_chunk_indices]
 
 
 def mamba_chunk_scan_combined_varlen(
@@ -239,9 +176,9 @@
         initial_states=None,
         dt_softplus=False,
         dt_limit=(0.0, float("inf")),
+        return_intermediate_states=False,
         state_dtype=None,
 ):
->>>>>>> ef283548
     """
     Argument:
         x: (seqlen, nheads, headdim)
@@ -259,12 +196,6 @@
         z: (seqlen, nheads, headdim)
         dt_bias: (nheads,)
         initial_states: (batch, nheads, headdim, dstate)
-<<<<<<< HEAD
-        seq_idx: (batch, seqlen)
-        cu_seqlens: (num_sequences + 1) or None, only used if return_varlen_states is True
-        cu_chunk_seqlens: (num_chunks + 1)
-=======
->>>>>>> ef283548
         dt_softplus: Whether to apply softplus to dt
         out: (seqlen, nheads, headdim) preallocated output tensor
         state_dtype: The data type of the ssm state
@@ -287,32 +218,13 @@
         z=z,
         dt_bias=dt_bias,
         initial_states=initial_states,
+        return_intermediate_states=return_intermediate_states,
         seq_idx=seq_idx,
         cu_seqlens=cu_seqlens,
         cu_chunk_seqlens=cu_chunk_seqlens,
-<<<<<<< HEAD
-        last_chunk=last_chunk,
-=======
         last_chunk_indices=last_chunk_indices,
->>>>>>> ef283548
         dt_softplus=dt_softplus,
         dt_limit=dt_limit,
         state_dtype=state_dtype)
-<<<<<<< HEAD
-    if not return_varlen_states:
-        if not return_final_states:
-            return
-        else:
-            return final_states
-    else:
-        varlen_states = rest[0]
-        if return_final_states:
-            return (final_states, varlen_states)
-        elif return_intermediate_states:
-            return (states, varlen_states)
-        else:
-            return (varlen_states)
-=======
-
-    return varlen_states
->>>>>>> ef283548
+
+    return varlen_states